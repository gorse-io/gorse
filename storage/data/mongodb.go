--- conflicted
+++ resolved
@@ -136,15 +136,11 @@
 func (db *MongoDB) InsertMeasurement(measurement Measurement) error {
 	ctx := context.Background()
 	c := db.client.Database(db.dbName).Collection("measurements")
-<<<<<<< HEAD
-	_, err := c.InsertOne(ctx, measurement)
-=======
 	opt := options.Update()
 	opt.SetUpsert(true)
 	_, err := c.UpdateOne(ctx,
 		bson.M{"name": bson.M{"$eq": measurement.Name}, "timestamp": bson.M{"$eq": measurement.Timestamp}},
 		bson.M{"$set": measurement}, opt)
->>>>>>> bf24f028
 	return errors.Trace(err)
 }
 
