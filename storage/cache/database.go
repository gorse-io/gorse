--- conflicted
+++ resolved
@@ -17,12 +17,7 @@
 import (
 	"github.com/go-redis/redis/v8"
 	"github.com/juju/errors"
-<<<<<<< HEAD
-	"github.com/zhenghaoz/gorse/base"
-	"go.uber.org/zap"
-=======
 	"sort"
->>>>>>> 14e93669
 	"strings"
 	"time"
 )
@@ -165,7 +160,6 @@
 }
 
 const redisPrefix = "redis://"
-const redisClusterPrefix = "redis_cluster://"
 
 // Open a connection to a database.
 func Open(path string) (Database, error) {
@@ -178,24 +172,6 @@
 		database.client = redis.NewClient(opt)
 		database.useCluster = false
 		return database, nil
-	} else if strings.HasPrefix(path, redisClusterPrefix) {
-		opt := &redis.ClusterOptions{
-			Addrs:        strings.Split(path[strings.Index(path, "@")+1:], ","),
-			PoolSize:     600,
-			MinIdleConns: 30,
-			MaxConnAge:   time.Hour,
-			DialTimeout:  15000 * time.Microsecond,
-			ReadTimeout:  15000 * time.Microsecond,
-			WriteTimeout: 15000 * time.Microsecond,
-			Password:     path[strings.LastIndex(path, "/")+1 : strings.Index(path, "@")],
-		}
-		base.Logger().Info("redis cluster config",
-			zap.String("Address", strings.Join(opt.Addrs, ",")),
-			zap.String("Password", opt.Password))
-		database := new(Redis)
-		database.clusterClient = redis.NewClusterClient(opt)
-		database.useCluster = true
-		return database, nil
 	}
 	return nil, errors.Errorf("Unknown database: %s", path)
 }