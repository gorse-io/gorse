// Copyright 2020 gorse Project Authors
//
// Licensed under the Apache License, Version 2.0 (the "License");
// you may not use this file except in compliance with the License.
// You may obtain a copy of the License at
//
// http://www.apache.org/licenses/LICENSE-2.0
//
// Unless required by applicable law or agreed to in writing, software
// distributed under the License is distributed on an "AS IS" BASIS,
// WITHOUT WARRANTIES OR CONDITIONS OF ANY KIND, either express or implied.
// See the License for the specific language governing permissions and
// limitations under the License.

package cache

import (
	"context"
	"encoding/json"
	"github.com/juju/errors"
	"strconv"
	"time"

	"github.com/araddon/dateparse"

	"github.com/go-redis/redis/v8"
)

// Redis cache storage.
type Redis struct {
	useCluster    bool
	client        *redis.Client
	clusterClient *redis.ClusterClient
}

// Close redis connection.
func (r *Redis) Close() error {
	if r.useCluster {
		return r.clusterClient.Close()
	} else {
		return r.client.Close()
	}
}

// SetScores save a list of scored items to Redis.
func (r *Redis) SetScores(prefix, name string, items []Scored) error {
	startTime := time.Now()
	var ctx = context.Background()
	key := prefix + "/" + name
	var err error
	if r.useCluster {
		err = r.clusterClient.Del(ctx, key).Err()
	} else {
		err = r.client.Del(ctx, key).Err()
	}
	if err != nil {
		return errors.Trace(err)
	}
	for _, item := range items {
		data, err := json.Marshal(item)
		if err != nil {
			return errors.Trace(err)
		}
		if r.useCluster {
			err = r.clusterClient.RPush(ctx, key, data).Err()
		} else {
			err = r.client.RPush(ctx, key, data).Err()
		}
		if err != nil {
			return errors.Trace(err)
		}
	}
	SetScoresSeconds.Observe(time.Since(startTime).Seconds())
	return nil
}

// GetScores returns a list of scored items from Redis.
func (r *Redis) GetScores(prefix, name string, begin, end int) ([]Scored, error) {
	startTime := time.Now()
	var ctx = context.Background()
	key := prefix + "/" + name
	res := make([]Scored, 0)
	var (
		err  error
		data []string
	)
	if r.useCluster {
		data, err = r.clusterClient.LRange(ctx, key, int64(begin), int64(end)).Result()
	} else {
		data, err = r.client.LRange(ctx, key, int64(begin), int64(end)).Result()
	}
	if err != nil {
		return nil, err
	}
	for _, s := range data {
		var item Scored
		err = json.Unmarshal([]byte(s), &item)
		if err != nil {
			return nil, err
		}
		res = append(res, item)
	}
	GetScoresSeconds.Observe(time.Since(startTime).Seconds())
	return res, err
}

// SetCategoryScores method of NoDatabase returns ErrNoDatabase.
func (r *Redis) SetCategoryScores(prefix, name, category string, items []Scored) error {
	if category != "" {
		name += "/" + category
	}
	return r.SetScores(prefix, name, items)
}

// GetCategoryScores method of NoDatabase returns ErrNoDatabase.
func (r *Redis) GetCategoryScores(prefix, name, category string, begin, end int) ([]Scored, error) {
	if category != "" {
		name += "/" + category
	}
	return r.GetScores(prefix, name, begin, end)
}

// ClearScores clears a list of scored items in Redis.
func (r *Redis) ClearScores(prefix, name string) error {
	startTime := time.Now()
	var ctx = context.Background()
	key := prefix + "/" + name
	var err error
	if r.useCluster {
		err = r.clusterClient.Del(ctx, key).Err()
	} else {
		err = r.client.Del(ctx, key).Err()
	}
	if err == nil {
		ClearScoresSeconds.Observe(time.Since(startTime).Seconds())
	}
	return err
}

// AppendScores appends a list of scored items to Redis.
func (r *Redis) AppendScores(prefix, name string, items ...Scored) error {
	startTime := time.Now()
	var ctx = context.Background()
	key := prefix + "/" + name
	for _, item := range items {
		data, err := json.Marshal(item)
		if err != nil {
			return errors.Trace(err)
		}
		if r.useCluster {
			err = r.clusterClient.RPush(ctx, key, data).Err()
		} else {
			err = r.client.RPush(ctx, key, data).Err()
		}
		if err != nil {
			return errors.Trace(err)
		}
	}
	AppendScoresSeconds.Observe(time.Since(startTime).Seconds())
	return nil
}

<<<<<<< HEAD
// PopScores pops n scored items in the front of list in Redis.
func (r *Redis) PopScores(prefix, name string, n int) error {
	var ctx = context.Background()
	key := prefix + "/" + name
	var err error
	for i := 0; i < n; i++ {
		if r.useCluster {
			err = r.clusterClient.LPop(ctx, key).Err()
		} else {
			err = r.client.LPop(ctx, key).Err()
		}
		if err != nil {
			return errors.Trace(err)
		}
	}
	return nil
}

=======
>>>>>>> 14e93669
// GetString returns a string from Redis.
func (r *Redis) GetString(prefix, name string) (string, error) {
	var ctx = context.Background()
	key := prefix + "/" + name
	var (
		val string
		err error
	)
	if r.useCluster {
		val, err = r.clusterClient.Get(ctx, key).Result()
	} else {
		val, err = r.client.Get(ctx, key).Result()
	}
	if err != nil {
		if err == redis.Nil {
			return "", errors.Annotate(ErrObjectNotExist, key)
		}
		return "", err
	}
	return val, err
}

// SetString saves a string to Redis.
func (r *Redis) SetString(prefix, name, val string) error {
	var ctx = context.Background()
	key := prefix + "/" + name
	var err error
	if r.useCluster {
		err = r.clusterClient.Set(ctx, key, val, 0).Err()
	} else {
		err = r.client.Set(ctx, key, val, 0).Err()
	}
	if err != nil {
		return errors.Trace(err)
	}
	return nil
}

// GetInt returns a integer from Redis.
func (r *Redis) GetInt(prefix, name string) (int, error) {
	val, err := r.GetString(prefix, name)
	if err != nil {
		return 0, nil
	}
	buf, err := strconv.Atoi(val)
	if err != nil {
		return 0, err
	}
	return buf, err
}

// Exists check keys in Redis.
func (r *Redis) Exists(prefix string, names ...string) ([]int, error) {
	ctx := context.Background()
	pipeline := r.client.Pipeline()
	commands := make([]*redis.IntCmd, len(names))
	for i, name := range names {
		key := prefix + "/" + name
		commands[i] = pipeline.Exists(ctx, key)
	}
	_, err := pipeline.Exec(ctx)
	if err != nil {
		return nil, errors.Trace(err)
	}
	existences := make([]int, len(names))
	for i := range existences {
		existences[i] = int(commands[i].Val())
	}
	return existences, nil
}

// SetInt saves a integer from Redis.
func (r *Redis) SetInt(prefix, name string, val int) error {
	return r.SetString(prefix, name, strconv.Itoa(val))
}

// IncrInt increase a integer in Redis.
func (r *Redis) IncrInt(prefix, name string) error {
	var ctx = context.Background()
	key := prefix + "/" + name
	var err error
	if r.useCluster {
		err = r.clusterClient.Incr(ctx, key).Err()
	} else {
		err = r.client.Incr(ctx, key).Err()
	}
	if err != nil {
		return errors.Trace(err)
	}
	return nil
}

// GetTime returns a time from Redis.
func (r *Redis) GetTime(prefix, name string) (time.Time, error) {
	val, err := r.GetString(prefix, name)
	if err != nil {
		return time.Time{}, nil
	}
	tm, err := dateparse.ParseAny(val)
	if err != nil {
		return time.Time{}, nil
	}
	return tm, nil
}

// SetTime saves a time from Redis.
func (r *Redis) SetTime(prefix, name string, val time.Time) error {
	return r.SetString(prefix, name, val.String())
}

// Delete object from Redis.
func (r *Redis) Delete(prefix, name string) error {
	ctx := context.Background()
	key := prefix + "/" + name
	return r.client.Del(ctx, key).Err()
}

// GetSet returns members of a set from Redis.
func (r *Redis) GetSet(key string) ([]string, error) {
	ctx := context.Background()
	return r.client.SMembers(ctx, key).Result()
}

// SetSet overrides a set with members in Redis.
func (r *Redis) SetSet(key string, members ...string) error {
	if len(members) == 0 {
		return nil
	}
	// convert strings to interfaces
	values := make([]interface{}, 0, len(members))
	for _, member := range members {
		values = append(values, member)
	}
	// push set
	ctx := context.Background()
	pipeline := r.client.Pipeline()
	pipeline.Del(ctx, key)
	pipeline.SAdd(ctx, key, values...)
	_, err := pipeline.Exec(ctx)
	return err
}

// AddSet adds members to a set in Redis.
func (r *Redis) AddSet(key string, members ...string) error {
	if len(members) == 0 {
		return nil
	}
	// convert strings to interfaces
	values := make([]interface{}, 0, len(members))
	for _, member := range members {
		values = append(values, member)
	}
	// push set
	ctx := context.Background()
	return r.client.SAdd(ctx, key, values...).Err()
}

// RemSet removes members from a set in Redis.
func (r *Redis) RemSet(key string, members ...string) error {
	ctx := context.Background()
	return r.client.SRem(ctx, key, members).Err()
}

// GetSortedScore get the score of a member from sorted set.
func (r *Redis) GetSortedScore(key, member string) (float32, error) {
	ctx := context.Background()
	score, err := r.client.ZScore(ctx, key, member).Result()
	if err != nil {
		if err == redis.Nil {
			return 0, errors.Annotate(ErrObjectNotExist, key)
		}
		return 0, err
	}
	return float32(score), nil
}

// GetSorted get scores from sorted set.
func (r *Redis) GetSorted(key string, begin, end int) ([]Scored, error) {
	ctx := context.Background()
	members, err := r.client.ZRevRangeWithScores(ctx, key, int64(begin), int64(end)).Result()
	if err != nil {
		return nil, err
	}
	results := make([]Scored, 0, len(members))
	for _, member := range members {
		results = append(results, Scored{Id: member.Member.(string), Score: float32(member.Score)})
	}
	return results, nil
}

// SetSorted add scores to sorted set.
func (r *Redis) SetSorted(key string, scores []Scored) error {
	if len(scores) == 0 {
		return nil
	}
	ctx := context.Background()
	members := make([]*redis.Z, 0, len(scores))
	for _, score := range scores {
		members = append(members, &redis.Z{Member: score.Id, Score: float64(score.Score)})
	}
	return r.client.ZAdd(ctx, key, members...).Err()
}

// IncrSorted increase score in sorted set.
func (r *Redis) IncrSorted(key, member string) error {
	ctx := context.Background()
	return r.client.ZIncrBy(ctx, key, 1, member).Err()
}

// RemSorted method of NoDatabase returns ErrNoDatabase.
func (r *Redis) RemSorted(key, member string) error {
	ctx := context.Background()
	return r.client.ZRem(ctx, key, member).Err()
}<|MERGE_RESOLUTION|>--- conflicted
+++ resolved
@@ -160,7 +160,6 @@
 	return nil
 }
 
-<<<<<<< HEAD
 // PopScores pops n scored items in the front of list in Redis.
 func (r *Redis) PopScores(prefix, name string, n int) error {
 	var ctx = context.Background()
@@ -179,8 +178,6 @@
 	return nil
 }
 
-=======
->>>>>>> 14e93669
 // GetString returns a string from Redis.
 func (r *Redis) GetString(prefix, name string) (string, error) {
 	var ctx = context.Background()
