// Copyright 2020 gorse Project Authors
//
// Licensed under the Apache License, Version 2.0 (the "License");
// you may not use this file except in compliance with the License.
// You may obtain a copy of the License at
//
// http://www.apache.org/licenses/LICENSE-2.0
//
// Unless required by applicable law or agreed to in writing, software
// distributed under the License is distributed on an "AS IS" BASIS,
// WITHOUT WARRANTIES OR CONDITIONS OF ANY KIND, either express or implied.
// See the License for the specific language governing permissions and
// limitations under the License.
package server

import (
	"context"
	"encoding/json"
	"fmt"
	"net/http"
	"strconv"
	"testing"
	"time"

	"github.com/emicklei/go-restful/v3"
	"github.com/gorse-io/gorse/common/expression"
	"github.com/gorse-io/gorse/config"
	"github.com/gorse-io/gorse/storage/cache"
	"github.com/gorse-io/gorse/storage/data"
	"github.com/samber/lo/mutable"
	"github.com/steinfletcher/apitest"
	"github.com/stretchr/testify/assert"
	"github.com/stretchr/testify/suite"
	"google.golang.org/protobuf/proto"
)

const apiKey = "test_api_key"

type ServerTestSuite struct {
	suite.Suite
	RestServer
	handler *restful.Container
}

func (suite *ServerTestSuite) SetupSuite() {
	// create mock redis server
	var err error
	// open database
	suite.Settings = config.NewSettings()
	suite.DataClient, err = data.Open(fmt.Sprintf("sqlite://%s/data.db", suite.T().TempDir()), "")
	suite.NoError(err)
	suite.CacheClient, err = cache.Open(fmt.Sprintf("sqlite://%s/cache.db", suite.T().TempDir()), "")
	suite.NoError(err)
	// init database
	err = suite.DataClient.Init()
	suite.NoError(err)
	err = suite.CacheClient.Init()
	suite.NoError(err)

	suite.WebService = new(restful.WebService)
	suite.CreateWebService()
	// create handler
	suite.handler = restful.NewContainer()
	suite.handler.Add(suite.WebService)
}

func (suite *ServerTestSuite) TearDownSuite() {
	err := suite.DataClient.Close()
	suite.NoError(err)
	err = suite.CacheClient.Close()
	suite.NoError(err)
}

func (suite *ServerTestSuite) SetupTest() {
	err := suite.DataClient.Purge()
	suite.NoError(err)
	err = suite.CacheClient.Purge()
	suite.NoError(err)
	// configuration
	suite.Config = config.GetDefaultConfig()
	suite.Config.Server.APIKey = apiKey
}

func (suite *ServerTestSuite) marshal(v interface{}) string {
	s, err := json.Marshal(v)
	suite.NoError(err)
	return string(s)
}

func (suite *ServerTestSuite) TestUsers() {
	t := suite.T()
	users := []data.User{
		{UserId: "0"},
		{UserId: "1"},
		{UserId: "2"},
		{UserId: "3"},
		{UserId: "4"},
	}
	apitest.New().
		Handler(suite.handler).
		Post("/api/user").
		Header("X-API-Key", apiKey).
		JSON(users[0]).
		Expect(t).
		Status(http.StatusOK).
		Body(`{"RowAffected":1}`).
		End()
	apitest.New().
		Handler(suite.handler).
		Get("/api/user/0").
		Header("X-API-Key", apiKey).
		Expect(t).
		Status(http.StatusOK).
		Body(suite.marshal(users[0])).
		End()
	apitest.New().
		Handler(suite.handler).
		Post("/api/users").
		Header("X-API-Key", apiKey).
		JSON(users[1:]).
		Expect(t).
		Status(http.StatusOK).
		Body(`{"RowAffected":4}`).
		End()
	apitest.New().
		Handler(suite.handler).
		Get("/api/users").
		Header("X-API-Key", apiKey).
		QueryParams(map[string]string{
			"cursor": "",
			"n":      "100",
		}).
		Expect(t).
		Status(http.StatusOK).
		Body(suite.marshal(UserIterator{
			Cursor: "",
			Users:  users,
		})).
		End()
	apitest.New().
		Handler(suite.handler).
		Delete("/api/user/0").
		Header("X-API-Key", apiKey).
		Expect(t).
		Status(http.StatusOK).
		Body(`{"RowAffected": 1}`).
		End()
	apitest.New().
		Handler(suite.handler).
		Get("/api/user/0").
		Header("X-API-Key", apiKey).
		Expect(t).
		Status(http.StatusNotFound).
		End()
	// test modify
	apitest.New().
		Handler(suite.handler).
		Patch("/api/user/1").
		Header("X-API-Key", apiKey).
		JSON(data.UserPatch{Labels: []string{"a", "b", "c"}, Comment: proto.String("modified")}).
		Expect(t).
		Status(http.StatusOK).
		Body(`{"RowAffected": 1}`).
		End()
	apitest.New().
		Handler(suite.handler).
		Get("/api/user/1").
		Header("X-API-Key", apiKey).
		Expect(t).
		Status(http.StatusOK).
		Body(suite.marshal(data.User{
			UserId:  "1",
			Comment: "modified",
			Labels:  []string{"a", "b", "c"},
		})).
		End()

	// malicious labels
	apitest.New().
		Handler(suite.handler).
		Post("/api/user").
		Header("X-API-Key", apiKey).
		JSON(data.User{UserId: "malicious", Labels: []any{"price", 100}}).
		Expect(t).
		Status(http.StatusBadRequest).
		End()
	apitest.New().
		Handler(suite.handler).
		Post("/api/users").
		Header("X-API-Key", apiKey).
		JSON([]data.User{{UserId: "malicious", Labels: []any{"price", 100}}}).
		Expect(t).
		Status(http.StatusBadRequest).
		End()
	apitest.New().
		Handler(suite.handler).
		Patch("/api/user/malicious").
		Header("X-API-Key", apiKey).
		JSON(data.UserPatch{Labels: []any{"price", 100}}).
		Expect(t).
		Status(http.StatusBadRequest).
		End()
}

func (suite *ServerTestSuite) TestItems() {
	ctx := context.Background()
	t := suite.T()
	// Items
	items := []data.Item{
		{
			ItemId:    "0",
			IsHidden:  true,
			Timestamp: time.Date(1996, 3, 15, 0, 0, 0, 0, time.UTC),
			Labels:    []string{"a"},
			Comment:   "comment_0",
		},
		{
			ItemId:     "2",
			Categories: []string{"*"},
			Timestamp:  time.Date(1997, 3, 15, 0, 0, 0, 0, time.UTC),
			Labels:     []string{"a"},
			Comment:    "comment_2",
		},
		{
			ItemId:    "4",
			IsHidden:  true,
			Timestamp: time.Date(1998, 3, 15, 0, 0, 0, 0, time.UTC),
			Labels:    []string{"a", "b"},
			Comment:   "comment_4",
		},
		{
			ItemId:     "6",
			Categories: []string{"*"},
			Timestamp:  time.Date(1999, 3, 15, 0, 0, 0, 0, time.UTC),
			Labels:     []string{"b"},
			Comment:    "comment_6",
		},
		{
			ItemId:    "8",
			IsHidden:  true,
			Timestamp: time.Date(2000, 3, 15, 0, 0, 0, 0, time.UTC),
			Labels:    []string{"b"},
			Comment:   "comment_8",
		},
	}
	// insert items
	apitest.New().
		Handler(suite.handler).
		Post("/api/item").
		Header("X-API-Key", apiKey).
		JSON(items[0]).
		Expect(t).
		Status(http.StatusOK).
		Body(`{"RowAffected": 1}`).
		End()
	// batch insert items
	apitest.New().
		Handler(suite.handler).
		Post("/api/items").
		Header("X-API-Key", apiKey).
		JSON(items[1:]).
		Expect(t).
		Status(http.StatusOK).
		Body(`{"RowAffected": 4}`).
		End()
	// get items
	apitest.New().
		Handler(suite.handler).
		Get("/api/items").
		Header("X-API-Key", apiKey).
		QueryParams(map[string]string{
			"cursor": "",
			"n":      "100",
		}).
		Expect(t).
		Status(http.StatusOK).
		Body(suite.marshal(ItemIterator{
			Cursor: "",
			Items:  items,
		})).
		End()
	// get latest items
	apitest.New().
		Handler(suite.handler).
		Get("/api/latest").
		Header("X-API-Key", apiKey).
		QueryParams(map[string]string{
			"n": "3",
		}).
		Expect(t).
		Status(http.StatusOK).
		Body(suite.marshal([]cache.Score{
			{Id: items[3].ItemId, Score: float64(items[3].Timestamp.Unix())},
			{Id: items[1].ItemId, Score: float64(items[1].Timestamp.Unix())},
		})).
		End()
	apitest.New().
		Handler(suite.handler).
		Get("/api/latest/*").
		Header("X-API-Key", apiKey).
		QueryParams(map[string]string{
			"n": "3",
		}).
		Expect(t).
		Status(http.StatusOK).
		Body(suite.marshal([]cache.Score{
			{Id: items[3].ItemId, Score: float64(items[3].Timestamp.Unix())},
			{Id: items[1].ItemId, Score: float64(items[1].Timestamp.Unix())},
		})).
		End()
	// get categories
	categories, err := suite.CacheClient.GetSet(ctx, cache.ItemCategories)
	assert.NoError(t, err)
	assert.Equal(t, []string{"*"}, categories)

	// delete item
	apitest.New().
		Handler(suite.handler).
		Delete("/api/item/6").
		Header("X-API-Key", apiKey).
		Expect(t).
		Status(http.StatusOK).
		Body(`{"RowAffected": 1}`).
		End()
	// get item
	apitest.New().
		Handler(suite.handler).
		Get("/api/item/6").
		Header("X-API-Key", apiKey).
		Expect(t).
		Status(http.StatusNotFound).
		End()
	// get latest items
	apitest.New().
		Handler(suite.handler).
		Get("/api/latest").
		Header("X-API-Key", apiKey).
		QueryParams(map[string]string{
			"n": "3",
		}).
		Expect(t).
		Status(http.StatusOK).
		Body(suite.marshal([]cache.Score{
			{Id: items[1].ItemId, Score: float64(items[1].Timestamp.Unix())},
		})).
		End()
	apitest.New().
		Handler(suite.handler).
		Get("/api/latest/*").
		Header("X-API-Key", apiKey).
		QueryParams(map[string]string{
			"n": "3",
		}).
		Expect(t).
		Status(http.StatusOK).
		Body(suite.marshal([]cache.Score{
			{Id: items[1].ItemId, Score: float64(items[1].Timestamp.Unix())},
		})).
		End()

	// test modify
	timestamp := time.Date(2010, 1, 1, 1, 1, 1, 0, time.UTC)
	apitest.New().
		Handler(suite.handler).
		Patch("/api/item/2").
		Header("X-API-Key", apiKey).
		JSON(data.ItemPatch{
			IsHidden:   proto.Bool(true),
			Categories: []string{"-"},
			Labels:     []string{"a", "b", "c"},
			Comment:    proto.String("modified"),
			Timestamp:  &timestamp,
		}).
		Expect(t).
		Status(http.StatusOK).
		Body(`{"RowAffected": 1}`).
		End()
	apitest.New().
		Handler(suite.handler).
		Get("/api/item/2").
		Header("X-API-Key", apiKey).
		Expect(t).
		Status(http.StatusOK).
		Body(suite.marshal(data.Item{
			ItemId:     "2",
			IsHidden:   true,
			Categories: []string{"-"},
			Comment:    "modified",
			Labels:     []string{"a", "b", "c"},
			Timestamp:  timestamp,
		})).
		End()
	apitest.New().
		Handler(suite.handler).
		Patch("/api/item/2").
		Header("X-API-Key", apiKey).
		JSON(data.ItemPatch{
			IsHidden: proto.Bool(false),
		}).
		Expect(t).
		Status(http.StatusOK).
		Body(`{"RowAffected": 1}`).
		End()
	// get latest items
	apitest.New().
		Handler(suite.handler).
		Get("/api/latest/-").
		Header("X-API-Key", apiKey).
		QueryParams(map[string]string{
			"n": "1",
		}).
		Expect(t).
		Status(http.StatusOK).
		Body(suite.marshal([]cache.Score{
			{Id: "2", Score: float64(timestamp.Unix())},
		})).
		End()
	apitest.New().
		Handler(suite.handler).
		Get("/api/latest/*").
		Header("X-API-Key", apiKey).
		QueryParams(map[string]string{
			"n": "3",
		}).
		Expect(t).
		Status(http.StatusOK).
		Body(suite.marshal([]cache.Score{})).
		End()

	// insert category
	apitest.New().
		Handler(suite.handler).
		Put("/api/item/2/category/@").
		Header("X-API-Key", apiKey).
		Expect(t).
		Status(http.StatusOK).
		Body(suite.marshal(Success{RowAffected: 1})).
		End()
	apitest.New().
		Handler(suite.handler).
		Get("/api/item/2").
		Header("X-API-Key", apiKey).
		Expect(t).
		Status(http.StatusOK).
		Body(suite.marshal(data.Item{
			ItemId:     "2",
			IsHidden:   false,
			Categories: []string{"-", "@"},
			Comment:    "modified",
			Labels:     []string{"a", "b", "c"},
			Timestamp:  timestamp,
		})).
		End()
	// get latest items
	apitest.New().
		Handler(suite.handler).
		Get("/api/latest/@").
		Header("X-API-Key", apiKey).
		QueryParams(map[string]string{
			"n": "1",
		}).
		Expect(t).
		Status(http.StatusOK).
		Body(suite.marshal([]cache.Score{
			{Id: "2", Score: float64(timestamp.Unix())},
		})).
		End()

	// delete category
	apitest.New().
		Handler(suite.handler).
		Delete("/api/item/2/category/@").
		Header("X-API-Key", apiKey).
		Expect(t).
		Status(http.StatusOK).
		Body(suite.marshal(Success{RowAffected: 1})).
		End()
	apitest.New().
		Handler(suite.handler).
		Get("/api/item/2").
		Header("X-API-Key", apiKey).
		Expect(t).
		Status(http.StatusOK).
		Body(suite.marshal(data.Item{
			ItemId:     "2",
			IsHidden:   false,
			Categories: []string{"-"},
			Comment:    "modified",
			Labels:     []string{"a", "b", "c"},
			Timestamp:  timestamp,
		})).
		End()
	// get latest items
	apitest.New().
		Handler(suite.handler).
		Get("/api/latest/@").
		Header("X-API-Key", apiKey).
		QueryParams(map[string]string{
			"n": "1",
		}).
		Expect(t).
		Status(http.StatusOK).
		Body(suite.marshal([]cache.Score{})).
		End()

	// insert items without timestamp
	apitest.New().
		Handler(suite.handler).
		Post("/api/item").
		Header("X-API-Key", apiKey).
		JSON(Item{ItemId: "256"}).
		Expect(t).
		Status(http.StatusOK).
		Body(`{"RowAffected": 1}`).
		End()

	// malicious labels
	apitest.New().
		Handler(suite.handler).
		Post("/api/item").
		Header("X-API-Key", apiKey).
		JSON(Item{ItemId: "malicious", Labels: []any{"price", 1}}).
		Expect(t).
		Status(http.StatusBadRequest).
		End()
	apitest.New().
		Handler(suite.handler).
		Post("/api/items").
		Header("X-API-Key", apiKey).
		JSON([]Item{{ItemId: "malicious", Labels: []any{"price", 1}}}).
		Expect(t).
		Status(http.StatusBadRequest).
		End()
	apitest.New().
		Handler(suite.handler).
		Patch("/api/item/malicious").
		Header("X-API-Key", apiKey).
		JSON(data.ItemPatch{Labels: []any{"price", 1}}).
		Expect(t).
		Status(http.StatusBadRequest).
		End()
}

func (suite *ServerTestSuite) TestFeedback() {
	ctx := context.Background()
	t := suite.T()
	// Insert ret
	feedback := []data.Feedback{
		{FeedbackKey: data.FeedbackKey{FeedbackType: "click", UserId: "0", ItemId: "0"}, Value: 1.0},
		{FeedbackKey: data.FeedbackKey{FeedbackType: "click", UserId: "1", ItemId: "2"}, Value: 1.0},
		{FeedbackKey: data.FeedbackKey{FeedbackType: "click", UserId: "2", ItemId: "4"}, Value: 1.0},
		{FeedbackKey: data.FeedbackKey{FeedbackType: "click", UserId: "3", ItemId: "6"}, Value: 1.0},
		{FeedbackKey: data.FeedbackKey{FeedbackType: "click", UserId: "4", ItemId: "8"}, Value: 1.0},
	}
	//BatchInsertFeedback
	apitest.New().
		Handler(suite.handler).
		Post("/api/feedback").
		Header("X-API-Key", apiKey).
		JSON(feedback).
		Expect(t).
		Status(http.StatusOK).
		Body(`{"RowAffected": 5}`).
		End()
	//Get Feedback
	apitest.New().
		Handler(suite.handler).
		Get("/api/feedback").
		Header("X-API-Key", apiKey).
		QueryParams(map[string]string{
			"cursor": "",
			"n":      "100",
		}).
		Expect(t).
		Body(suite.marshal(FeedbackIterator{
			Cursor:   "",
			Feedback: feedback,
		})).
		Status(http.StatusOK).
		End()
	// get feedback by user
	apitest.New().
		Handler(suite.handler).
		Get("/api/user/1/feedback").
		Header("X-API-Key", apiKey).
		Expect(t).
		Body(suite.marshal([]data.Feedback{feedback[1]})).
		Status(http.StatusOK).
		End()
	// get feedback by item
	apitest.New().
		Handler(suite.handler).
		Get("/api/item/2/feedback").
		Header("X-API-Key", apiKey).
		Expect(t).
		Body(suite.marshal([]data.Feedback{feedback[1]})).
		Status(http.StatusOK).
		End()
	//Get Items
	apitest.New().
		Handler(suite.handler).
		Get("/api/items").
		Header("X-API-Key", apiKey).
		Expect(t).
		Status(http.StatusOK).
		Body(suite.marshal(ItemIterator{
			Cursor: "",
			Items: []data.Item{
				{ItemId: "0"},
				{ItemId: "2"},
				{ItemId: "4"},
				{ItemId: "6"},
				{ItemId: "8"},
			},
		})).
		End()
	apitest.New().
		Handler(suite.handler).
		Get("/api/users").
		Header("X-API-Key", apiKey).
		Expect(t).
		Status(http.StatusOK).
		Body(suite.marshal(UserIterator{
			Cursor: "",
			Users: []data.User{
				{UserId: "0"},
				{UserId: "1"},
				{UserId: "2"},
				{UserId: "3"},
				{UserId: "4"}},
		})).
		End()
	apitest.New().
		Handler(suite.handler).
		Get("/api/user/2/feedback/click").
		Header("X-API-Key", apiKey).
		Expect(t).
		Status(http.StatusOK).
		Body(`[{"FeedbackType":"click", "UserId": "2", "ItemId": "4", "Timestamp":"0001-01-01T00:00:00Z", "Comment":"", "Value":1}]`).
		End()
	apitest.New().
		Handler(suite.handler).
		Get("/api/item/4/feedback/click").
		Header("X-API-Key", apiKey).
		Expect(t).
		Status(http.StatusOK).
		Body(`[{"FeedbackType":"click", "UserId": "2", "ItemId": "4", "Timestamp":"0001-01-01T00:00:00Z", "Comment":"", "Value":1}]`).
		End()
	// test overwrite
	apitest.New().
		Handler(suite.handler).
		Put("/api/feedback").
		Header("X-API-Key", apiKey).
		JSON([]data.Feedback{{
			FeedbackKey: data.FeedbackKey{FeedbackType: "click", UserId: "0", ItemId: "0"},
			Comment:     "override",
		}}).
		Expect(t).
		Status(http.StatusOK).
		Body(`{"RowAffected": 1}`).
		End()
	ret, err := suite.DataClient.GetUserFeedback(ctx, "0", suite.Config.Now(), expression.MustParseFeedbackTypeExpression("click"))
	assert.NoError(t, err)
	assert.Equal(t, 1, len(ret))
	assert.Equal(t, "override", ret[0].Comment)
	// test not overwrite
	apitest.New().
		Handler(suite.handler).
		Post("/api/feedback").
		Header("X-API-Key", apiKey).
		JSON([]data.Feedback{{
			FeedbackKey: data.FeedbackKey{FeedbackType: "click", UserId: "0", ItemId: "0"},
			Comment:     "not_override",
		}}).
		Expect(t).
		Status(http.StatusOK).
		Body(`{"RowAffected": 1}`).
		End()
	ret, err = suite.DataClient.GetUserFeedback(ctx, "0", suite.Config.Now(), expression.MustParseFeedbackTypeExpression("click"))
	assert.NoError(t, err)
	assert.Equal(t, 1, len(ret))
	assert.Equal(t, "not_override", ret[0].Comment)

	// insert feedback without timestamp
	apitest.New().
		Handler(suite.handler).
		Post("/api/feedback").
		Header("X-API-Key", apiKey).
		JSON([]Feedback{{FeedbackKey: data.FeedbackKey{UserId: "100", ItemId: "100", FeedbackType: "Type"}}}).
		Expect(t).
		Status(http.StatusOK).
		Body(`{"RowAffected": 1}`).
		End()
}

func (suite *ServerTestSuite) TestNonPersonalizedRecommend() {
	ctx := context.Background()
	suite.Config.Recommend.ItemToItem = []config.ItemToItemConfig{{Name: "default"}}
	type ListOperator struct {
		Name       string
		Collection string
		Subset     string
		Category   string
		URL        string
	}
	operators := []ListOperator{
		// TODO: Support hide users in the future.
		//{"User Neighbors", cache.Collection(cache.UserNeighbors, "0"), "/api/user/0/neighbors"},
		{"Item Neighbors", cache.ItemToItem, cache.Key("default", "0"), "", "/api/item/0/neighbors"},
		{"Item Neighbors in Category", cache.ItemToItem, cache.Key("default", "0"), "0", "/api/item/0/neighbors/0"},
		{"NonPersonalized", cache.NonPersonalized, "trending", "", "/api/non-personalized/trending"},
		{"NonPersonalizedCategory", cache.NonPersonalized, "trending", "0", "/api/non-personalized/trending"},
		{"ItemToItem", cache.ItemToItem, cache.Key("lookalike", "0"), "", "/api/item-to-item/lookalike/0"},
		{"ItemToItemCategory", cache.ItemToItem, cache.Key("lookalike", "0"), "0", "/api/item-to-item/lookalike/0"},
		{"CollaborativeFiltering", cache.OfflineRecommend, "0", "", "/api/collaborative-filtering/0"},
		{"CollaborativeFilteringCategory", cache.OfflineRecommend, "0", "0", "/api/collaborative-filtering/0/0"},
	}
	lastModified := time.Now()

	for i, operator := range operators {
		suite.T().Run(operator.Name, func(t *testing.T) {
			// insert documents
			documents := []cache.Score{
				{Id: strconv.Itoa(i) + "0", Score: 100, Categories: []string{operator.Category}},
				{Id: strconv.Itoa(i) + "1", Score: 99, Categories: []string{operator.Category}},
				{Id: strconv.Itoa(i) + "2", Score: 98, Categories: []string{operator.Category}},
				{Id: strconv.Itoa(i) + "3", Score: 97, Categories: []string{operator.Category}},
				{Id: strconv.Itoa(i) + "4", Score: 96, Categories: []string{operator.Category}},
			}
			err := suite.CacheClient.AddScores(ctx, operator.Collection, operator.Subset, documents)
			assert.NoError(t, err)
			err = suite.CacheClient.Set(ctx, cache.Time(cache.Key(operator.Collection+"_update_time", operator.Subset), lastModified))
			assert.NoError(t, err)
			// hidden item
			apitest.New().
				Handler(suite.handler).
				Patch("/api/item/"+strconv.Itoa(i)+"3").
				Header("X-API-Key", apiKey).
				JSON(data.ItemPatch{IsHidden: proto.Bool(true)}).
				Expect(t).
				Status(http.StatusOK).
				End()
			// insert read feedback
			err = suite.DataClient.BatchInsertFeedback(ctx, []data.Feedback{{
				FeedbackKey: data.FeedbackKey{
					FeedbackType: "read",
					UserId:       "0",
					ItemId:       strconv.Itoa(i) + "1",
				},
				Timestamp: time.Now().Add(-time.Hour),
			}}, true, true, true)
			assert.NoError(t, err)

			apitest.New().
				Handler(suite.handler).
				Get(operator.URL).
				Query("category", operator.Category).
				Header("X-API-Key", apiKey).
				Expect(t).
				Status(http.StatusOK).
				HeaderPresent("Last-Modified").
				Body(suite.marshal([]cache.Score{documents[0], documents[1], documents[2], documents[4]})).
				End()
			apitest.New().
				Handler(suite.handler).
				Get(operator.URL).
				Query("category", operator.Category).
				Header("X-API-Key", apiKey).
				QueryParams(map[string]string{
					"offset": "0",
					"n":      "3"}).
				Expect(t).
				Status(http.StatusOK).
				HeaderPresent("Last-Modified").
				Body(suite.marshal([]cache.Score{documents[0], documents[1], documents[2]})).
				End()
			apitest.New().
				Handler(suite.handler).
				Get(operator.URL).
				Query("category", operator.Category).
				Header("X-API-Key", apiKey).
				QueryParams(map[string]string{
					"offset": "1",
					"n":      "3"}).
				Expect(t).
				Status(http.StatusOK).
				HeaderPresent("Last-Modified").
				Body(suite.marshal([]cache.Score{documents[1], documents[2], documents[4]})).
				End()
			apitest.New().
				Handler(suite.handler).
				Get(operator.URL).
				Query("category", operator.Category).
				Header("X-API-Key", apiKey).
				QueryParams(map[string]string{
					"offset": "0",
				}).
				Expect(t).
				Status(http.StatusOK).
				HeaderPresent("Last-Modified").
				Body(suite.marshal([]cache.Score{documents[0], documents[1], documents[2], documents[4]})).
				End()
			apitest.New().
				Handler(suite.handler).
				Get(operator.URL).
				Query("category", operator.Category).
				Header("X-API-Key", apiKey).
				QueryParams(map[string]string{
					"user-id": "0",
					"offset":  "0",
				}).
				Expect(t).
				Status(http.StatusOK).
				HeaderPresent("Last-Modified").
				Body(suite.marshal([]cache.Score{documents[0], documents[2], documents[4]})).
				End()
		})
	}
}

func (suite *ServerTestSuite) TestDeleteFeedback() {
	t := suite.T()
	// Insert feedback
	feedback := []data.Feedback{
		{FeedbackKey: data.FeedbackKey{FeedbackType: "type1", UserId: "2", ItemId: "3"}},
		{FeedbackKey: data.FeedbackKey{FeedbackType: "type2", UserId: "2", ItemId: "3"}},
		{FeedbackKey: data.FeedbackKey{FeedbackType: "type3", UserId: "2", ItemId: "3"}},
		{FeedbackKey: data.FeedbackKey{FeedbackType: "type1", UserId: "1", ItemId: "6"}},
		{FeedbackKey: data.FeedbackKey{FeedbackType: "type1", UserId: "4", ItemId: "8"}},
	}
	apitest.New().
		Handler(suite.handler).
		Post("/api/feedback").
		Header("X-API-Key", apiKey).
		JSON(feedback).
		Expect(t).
		Status(http.StatusOK).
		Body(`{"RowAffected": 5}`).
		End()
	// Get Feedback
	apitest.New().
		Handler(suite.handler).
		Get("/api/feedback/2/3").
		Header("X-API-Key", apiKey).
		Expect(t).
		Body(suite.marshal([]data.Feedback{feedback[0], feedback[1], feedback[2]})).
		Status(http.StatusOK).
		End()
	// Get typed feedback
	apitest.New().
		Handler(suite.handler).
		Get("/api/feedback/type2/2/3").
		Header("X-API-Key", apiKey).
		Expect(t).
		Status(http.StatusOK).
		Body(suite.marshal(feedback[1])).
		End()
	// delete feedback
	apitest.New().
		Handler(suite.handler).
		Delete("/api/feedback/2/3").
		Header("X-API-Key", apiKey).
		Expect(t).
		Body(`{"RowAffected": 3}`).
		Status(http.StatusOK).
		End()
	// delete typed feedback
	apitest.New().
		Handler(suite.handler).
		Delete("/api/feedback/type1/4/8").
		Header("X-API-Key", apiKey).
		Expect(t).
		Status(http.StatusOK).
		Body(`{"RowAffected": 1}`).
		End()
}

func (suite *ServerTestSuite) TestTimeSeries() {
	ctx := context.Background()
	t := suite.T()
	timestamp := time.Now().UTC().Truncate(24 * time.Hour).Add(24 * time.Hour * -2)
	points := []cache.TimeSeriesPoint{
		{"Test_NDCG", timestamp.Add(24 * time.Hour * 0), 0},
		{"Test_NDCG", timestamp.Add(24 * time.Hour * 1), 1},
		{"Test_NDCG", timestamp.Add(24 * time.Hour * 2), 2},
		{"Test_NDCG", timestamp.Add(24 * time.Hour * 3), 3},
		{"Test_NDCG", timestamp.Add(24 * time.Hour * 4), 4},
		{"Test_Recall", timestamp, 1},
	}
	err := suite.CacheClient.AddTimeSeriesPoints(ctx, points)
	assert.NoError(t, err)
	apitest.New().
		Handler(suite.handler).
		Get("/api/measurements/Test_NDCG").
		Query("n", "3").
		Header("X-API-Key", apiKey).
		Expect(t).
		Status(http.StatusOK).
		Body(suite.marshal([]cache.TimeSeriesPoint{
			points[0],
			points[1],
			points[2],
		})).
		End()
	// test auth fail
	apitest.New().
		Handler(suite.handler).
		Get("/api/measurements/Test_NDCG").
		Query("n", "3").
		Expect(t).
		Status(http.StatusUnauthorized).
		End()
}

func (suite *ServerTestSuite) TestGetRecommends() {
	ctx := context.Background()
	t := suite.T()
	// insert hidden items
	err := suite.CacheClient.AddScores(ctx, cache.OfflineRecommend, "0", []cache.Score{{Id: "0", Score: 100, Categories: []string{""}}})
	assert.NoError(t, err)
	// hide item
	apitest.New().
		Handler(suite.handler).
		Patch("/api/item/0").
		Header("X-API-Key", apiKey).
		JSON(data.ItemPatch{IsHidden: proto.Bool(true)}).
		Expect(t).
		Status(http.StatusOK).
		End()
	// insert items
	err = suite.DataClient.BatchInsertItems(ctx, []data.Item{
		{ItemId: "1"},
		{ItemId: "2"},
		{ItemId: "3"},
		{ItemId: "4"},
		{ItemId: "5"},
		{ItemId: "6"},
		{ItemId: "7"},
		{ItemId: "8"},
	})
	assert.NoError(t, err)
	// insert recommendation
	err = suite.CacheClient.AddScores(ctx, cache.OfflineRecommend, "0", []cache.Score{
		{Id: "1", Score: 99, Categories: []string{""}},
		{Id: "2", Score: 98, Categories: []string{""}},
		{Id: "3", Score: 97, Categories: []string{""}},
		{Id: "4", Score: 96, Categories: []string{""}},
		{Id: "5", Score: 95, Categories: []string{""}},
		{Id: "6", Score: 94, Categories: []string{""}},
		{Id: "7", Score: 93, Categories: []string{""}},
		{Id: "8", Score: 92, Categories: []string{""}},
	})
	assert.NoError(t, err)
	// insert feedback
	feedback := []data.Feedback{
		{FeedbackKey: data.FeedbackKey{FeedbackType: "a", UserId: "0", ItemId: "2"}},
		{FeedbackKey: data.FeedbackKey{FeedbackType: "a", UserId: "0", ItemId: "4"}},
		{FeedbackKey: data.FeedbackKey{FeedbackType: "a", UserId: "0", ItemId: "1"}, Timestamp: time.Now().Add(time.Hour)},
	}
	apitest.New().
		Handler(suite.handler).
		Post("/api/feedback").
		Header("X-API-Key", apiKey).
		JSON(feedback).
		Expect(t).
		Status(http.StatusOK).
		Body(`{"RowAffected": 3}`).
		End()
	apitest.New().
		Handler(suite.handler).
		Get("/api/recommend/0").
		Header("X-API-Key", apiKey).
		QueryParams(map[string]string{
			"n": "3",
		}).
		Expect(t).
		Status(http.StatusOK).
		Body(suite.marshal([]string{"1", "3", "5"})).
		End()
	apitest.New().
		Handler(suite.handler).
		Get("/api/recommend/0").
		Header("X-API-Key", apiKey).
		QueryParams(map[string]string{
			"n":      "3",
			"offset": "3",
		}).
		Expect(t).
		Status(http.StatusOK).
		Body(suite.marshal([]string{"6", "7", "8"})).
		End()
	apitest.New().
		Handler(suite.handler).
		Get("/api/recommend/0").
		Header("X-API-Key", apiKey).
		QueryParams(map[string]string{
			"n":      "3",
			"offset": "10000",
		}).
		Expect(t).
		Status(http.StatusOK).
		Body(suite.marshal([]string{})).
		End()
	apitest.New().
		Handler(suite.handler).
		Get("/api/recommend/0").
		Header("X-API-Key", apiKey).
		QueryParams(map[string]string{
			"n":               "3",
			"write-back-type": "read",
		}).
		Expect(t).
		Status(http.StatusOK).
		Body(suite.marshal([]string{"1", "3", "5"})).
		End()
	apitest.New().
		Handler(suite.handler).
		Get("/api/recommend/0").
		Header("X-API-Key", apiKey).
		QueryParams(map[string]string{
			"n":                "3",
			"write-back-type":  "read",
			"write-back-delay": "10m",
		}).
		Expect(t).
		Status(http.StatusOK).
		Body(suite.marshal([]string{"6", "7", "8"})).
		End()
	apitest.New().
		Handler(suite.handler).
		Get("/api/recommend/0").
		Header("X-API-Key", apiKey).
		QueryParams(map[string]string{
			"n": "3",
		}).
		Expect(t).
		Status(http.StatusOK).
		Body(suite.marshal([]string{"6", "7", "8"})).
		End()
}

func (suite *ServerTestSuite) TestGetRecommendsWithMultiCategories() {
	ctx := context.Background()
	t := suite.T()
	// insert recommendation
	err := suite.CacheClient.AddScores(ctx, cache.OfflineRecommend, "0", []cache.Score{
		{Id: "1", Score: 1, Categories: []string{""}},
		{Id: "2", Score: 2, Categories: []string{"", "2"}},
		{Id: "3", Score: 3, Categories: []string{"", "3"}},
		{Id: "4", Score: 4, Categories: []string{"", "2"}},
		{Id: "5", Score: 5, Categories: []string{"", "5"}},
		{Id: "6", Score: 6, Categories: []string{"", "2", "3"}},
		{Id: "7", Score: 7, Categories: []string{"", "7"}},
		{Id: "8", Score: 8, Categories: []string{"", "2"}},
		{Id: "9", Score: 9, Categories: []string{"", "3"}},
	})
	suite.NoError(err)
	apitest.New().
		Handler(suite.handler).
		Get("/api/recommend/0").
		Header("X-API-Key", apiKey).
		QueryCollection(map[string][]string{
			"n":        {"3"},
			"category": {"2", "3"},
		}).
		Expect(t).
		Status(http.StatusOK).
		Body(suite.marshal([]string{"6"})).
		End()
}

func (suite *ServerTestSuite) TestGetRecommendsWithReplacement() {
	ctx := context.Background()
	t := suite.T()
	suite.Config.Recommend.Replacement.EnableReplacement = true
	// insert recommendation
	err := suite.CacheClient.AddScores(ctx, cache.OfflineRecommend, "0", []cache.Score{
		{Id: "0", Score: 100, Categories: []string{""}},
		{Id: "1", Score: 99, Categories: []string{""}},
		{Id: "2", Score: 98, Categories: []string{""}},
		{Id: "3", Score: 97, Categories: []string{""}},
		{Id: "4", Score: 96, Categories: []string{""}},
		{Id: "5", Score: 95, Categories: []string{""}},
		{Id: "6", Score: 94, Categories: []string{""}},
		{Id: "7", Score: 93, Categories: []string{""}},
		{Id: "8", Score: 92, Categories: []string{""}},
	})
	assert.NoError(t, err)
	// hide item
	apitest.New().
		Handler(suite.handler).
		Patch("/api/item/0").
		Header("X-API-Key", apiKey).
		JSON(data.ItemPatch{IsHidden: proto.Bool(true)}).
		Expect(t).
		Status(http.StatusOK).
		End()
	// insert feedback
	feedback := []data.Feedback{
		{FeedbackKey: data.FeedbackKey{FeedbackType: "a", UserId: "0", ItemId: "2"}},
		{FeedbackKey: data.FeedbackKey{FeedbackType: "a", UserId: "0", ItemId: "4"}},
		{FeedbackKey: data.FeedbackKey{FeedbackType: "a", UserId: "0", ItemId: "1"}, Timestamp: time.Now().Add(time.Hour)},
	}
	apitest.New().
		Handler(suite.handler).
		Post("/api/feedback").
		Header("X-API-Key", apiKey).
		JSON(feedback).
		Expect(t).
		Status(http.StatusOK).
		Body(`{"RowAffected": 3}`).
		End()
	apitest.New().
		Handler(suite.handler).
		Get("/api/recommend/0").
		Header("X-API-Key", apiKey).
		QueryParams(map[string]string{
			"n": "3",
		}).
		Expect(t).
		Status(http.StatusOK).
		Body(suite.marshal([]string{"1", "2", "3"})).
		End()
}

func (suite *ServerTestSuite) TestServerGetRecommendsFallbackItemBasedSimilar() {
	ctx := context.Background()
	t := suite.T()
	suite.Config.Recommend.DataSource.PositiveFeedbackTypes = []expression.FeedbackTypeExpression{
		expression.MustParseFeedbackTypeExpression("a")}
	suite.Config.Recommend.ItemToItem = []config.ItemToItemConfig{{Name: "default"}}
	// insert recommendation
	err := suite.CacheClient.AddScores(ctx, cache.OfflineRecommend, "0", []cache.Score{
		{Id: "1", Score: 99},
		{Id: "2", Score: 98},
		{Id: "3", Score: 97},
		{Id: "4", Score: 96}})
	assert.NoError(t, err)
	// insert feedback
	feedback := []data.Feedback{
		{FeedbackKey: data.FeedbackKey{FeedbackType: "a", UserId: "0", ItemId: "1"}, Timestamp: time.Date(2010, 1, 1, 1, 1, 1, 1, time.UTC)},
		{FeedbackKey: data.FeedbackKey{FeedbackType: "a", UserId: "0", ItemId: "2"}, Timestamp: time.Date(2009, 1, 1, 1, 1, 1, 1, time.UTC)},
		{FeedbackKey: data.FeedbackKey{FeedbackType: "a", UserId: "0", ItemId: "3"}, Timestamp: time.Date(2008, 1, 1, 1, 1, 1, 1, time.UTC)},
		{FeedbackKey: data.FeedbackKey{FeedbackType: "a", UserId: "0", ItemId: "4"}, Timestamp: time.Date(2007, 1, 1, 1, 1, 1, 1, time.UTC)},
		{FeedbackKey: data.FeedbackKey{FeedbackType: "a", UserId: "0", ItemId: "5"}, Timestamp: time.Date(2006, 1, 1, 1, 1, 1, 1, time.UTC)},
	}
	apitest.New().
		Handler(suite.handler).
		Post("/api/feedback").
		Header("X-API-Key", apiKey).
		JSON(feedback).
		Expect(t).
		Status(http.StatusOK).
		Body(`{"RowAffected": 5}`).
		End()

	// insert similar items
	err = suite.CacheClient.AddScores(ctx, cache.ItemToItem, cache.Key("default", "1"), []cache.Score{
		{Id: "2", Score: 100000, Categories: []string{""}},
		{Id: "9", Score: 1, Categories: []string{"", "*"}},
	})
	assert.NoError(t, err)
	err = suite.CacheClient.AddScores(ctx, cache.ItemToItem, cache.Key("default", "2"), []cache.Score{
		{Id: "3", Score: 100000, Categories: []string{"", "*"}},
		{Id: "8", Score: 1, Categories: []string{""}},
		{Id: "9", Score: 1, Categories: []string{"", "*"}},
	})
	assert.NoError(t, err)
	err = suite.CacheClient.AddScores(ctx, cache.ItemToItem, cache.Key("default", "3"), []cache.Score{
		{Id: "4", Score: 100000, Categories: []string{""}},
		{Id: "7", Score: 1, Categories: []string{"", "*"}},
		{Id: "8", Score: 1, Categories: []string{""}},
		{Id: "9", Score: 1, Categories: []string{"", "*"}},
	})
	assert.NoError(t, err)
	err = suite.CacheClient.AddScores(ctx, cache.ItemToItem, cache.Key("default", "4"), []cache.Score{
		{Id: "1", Score: 100000, Categories: []string{"", "*"}},
		{Id: "6", Score: 1, Categories: []string{""}},
		{Id: "7", Score: 1, Categories: []string{"", "*"}},
		{Id: "8", Score: 1, Categories: []string{""}},
		{Id: "9", Score: 1, Categories: []string{"", "*"}},
	})
	assert.NoError(t, err)
	err = suite.CacheClient.AddScores(ctx, cache.ItemToItem, cache.Key("default", "5"), []cache.Score{
		{Id: "1", Score: 1, Categories: []string{""}},
		{Id: "6", Score: 1, Categories: []string{""}},
		{Id: "7", Score: 100000, Categories: []string{""}},
		{Id: "8", Score: 100, Categories: []string{""}},
		{Id: "9", Score: 1, Categories: []string{""}},
	})
	assert.NoError(t, err)

	// test fallback
	suite.Config.Recommend.Fallback = []string{"item_based"}
	apitest.New().
		Handler(suite.handler).
		Get("/api/recommend/0").
		Header("X-API-Key", apiKey).
		QueryParams(map[string]string{
			"n": "3",
		}).
		Expect(t).
		Status(http.StatusOK).
		Body(suite.marshal([]string{"9", "8", "7"})).
		End()
	suite.Config.Recommend.Fallback = []string{"item_based"}
	apitest.New().
		Handler(suite.handler).
		Get("/api/recommend/0/*").
		Header("X-API-Key", apiKey).
		QueryParams(map[string]string{
			"n": "3",
		}).
		Expect(t).
		Status(http.StatusOK).
		Body(suite.marshal([]string{"9", "7"})).
		End()
}

func (suite *ServerTestSuite) TestGetRecommendsFallbackUserBasedSimilar() {
	ctx := context.Background()
	suite.Config.Recommend.UserToUser = []config.UserToUserConfig{{Name: "default"}}
	t := suite.T()
	// insert recommendation
	err := suite.CacheClient.AddScores(ctx, cache.OfflineRecommend, "0",
		[]cache.Score{{Id: "1", Score: 99}, {Id: "2", Score: 98}, {Id: "3", Score: 97}, {Id: "4", Score: 96}})
	assert.NoError(t, err)
	// insert feedback
	feedback := []data.Feedback{
		{FeedbackKey: data.FeedbackKey{FeedbackType: "a", UserId: "0", ItemId: "1"}},
		{FeedbackKey: data.FeedbackKey{FeedbackType: "a", UserId: "0", ItemId: "2"}},
		{FeedbackKey: data.FeedbackKey{FeedbackType: "a", UserId: "0", ItemId: "3"}},
		{FeedbackKey: data.FeedbackKey{FeedbackType: "a", UserId: "0", ItemId: "4"}},
	}
	apitest.New().
		Handler(suite.handler).
		Post("/api/feedback").
		Header("X-API-Key", apiKey).
		JSON(feedback).
		Expect(t).
		Status(http.StatusOK).
		Body(`{"RowAffected": 4}`).
		End()
	// insert similar users
	err = suite.CacheClient.AddScores(ctx, cache.UserToUser, cache.Key("default", "0"), []cache.Score{
		{Id: "1", Score: 2, Categories: []string{""}},
		{Id: "2", Score: 1.5, Categories: []string{""}},
		{Id: "3", Score: 1, Categories: []string{""}},
	})
	assert.NoError(t, err)
	err = suite.DataClient.BatchInsertFeedback(ctx, []data.Feedback{
		{FeedbackKey: data.FeedbackKey{FeedbackType: "a", UserId: "1", ItemId: "11"}},
	}, true, true, true)
	assert.NoError(t, err)
	err = suite.DataClient.BatchInsertFeedback(ctx, []data.Feedback{
		{FeedbackKey: data.FeedbackKey{FeedbackType: "a", UserId: "2", ItemId: "12"}},
		{FeedbackKey: data.FeedbackKey{FeedbackType: "a", UserId: "2", ItemId: "48"}},
	}, true, true, true)
	assert.NoError(t, err)
	err = suite.DataClient.BatchInsertFeedback(ctx, []data.Feedback{
		{FeedbackKey: data.FeedbackKey{FeedbackType: "a", UserId: "3", ItemId: "13"}},
		{FeedbackKey: data.FeedbackKey{FeedbackType: "a", UserId: "3", ItemId: "48"}},
	}, true, true, true)
	assert.NoError(t, err)
	// insert categorized items
	err = suite.DataClient.BatchInsertItems(ctx, []data.Item{
		{ItemId: "12", Categories: []string{"*"}},
		{ItemId: "48", Categories: []string{"*"}},
	})
	assert.NoError(t, err)
	// test fallback
	suite.Config.Recommend.Fallback = []string{"user_based"}
	apitest.New().
		Handler(suite.handler).
		Get("/api/recommend/0").
		Header("X-API-Key", apiKey).
		QueryParams(map[string]string{
			"n": "3",
		}).
		Expect(t).
		Status(http.StatusOK).
		Body(suite.marshal([]string{"48", "11", "12"})).
		End()
	apitest.New().
		Handler(suite.handler).
		Get("/api/recommend/0/*").
		Header("X-API-Key", apiKey).
		QueryParams(map[string]string{
			"n": "3",
		}).
		Expect(t).
		Status(http.StatusOK).
		Body(suite.marshal([]string{"48", "12"})).
		End()
}

func (suite *ServerTestSuite) TestGetRecommendsFallbackPreCached() {
	ctx := context.Background()
	t := suite.T()
	// insert offline recommendation
	err := suite.CacheClient.AddScores(ctx, cache.OfflineRecommend, "0", []cache.Score{
		{Id: "1", Score: 99, Categories: []string{"*"}},
		{Id: "2", Score: 98, Categories: []string{"*"}},
		{Id: "3", Score: 97, Categories: []string{"*"}},
		{Id: "4", Score: 96, Categories: []string{"*"}}})
	assert.NoError(t, err)
	// insert latest
	err = suite.DataClient.BatchInsertItems(ctx, []data.Item{
		{ItemId: "5", Timestamp: time.Unix(95, 0)},
		{ItemId: "6", Timestamp: time.Unix(94, 0)},
		{ItemId: "7", Timestamp: time.Unix(93, 0)},
		{ItemId: "8", Timestamp: time.Unix(92, 0)},
		{ItemId: "105", Categories: []string{"*"}, Timestamp: time.Unix(85, 0)},
		{ItemId: "106", Categories: []string{"*"}, Timestamp: time.Unix(84, 0)},
		{ItemId: "107", Categories: []string{"*"}, Timestamp: time.Unix(83, 0)},
		{ItemId: "108", Categories: []string{"*"}, Timestamp: time.Unix(82, 0)},
	})
	assert.NoError(t, err)
	// insert collaborative filtering
	err = suite.CacheClient.AddScores(ctx, cache.CollaborativeFiltering, "0", []cache.Score{
		{Id: "13", Score: 79, Categories: []string{"*"}},
		{Id: "14", Score: 78, Categories: []string{"*"}},
		{Id: "15", Score: 77, Categories: []string{"*"}},
		{Id: "16", Score: 76, Categories: []string{"*"}}})
	assert.NoError(t, err)
<<<<<<< HEAD
	// test popular fallback
	suite.Config.Recommend.Fallback = []string{"popular"}
	apitest.New().
		Handler(suite.handler).
		Get("/api/recommend/0").
		Header("X-API-Key", apiKey).
		QueryParams(map[string]string{
			"n": "8",
		}).
		Expect(t).
		Status(http.StatusOK).
		Body(suite.marshal([]string{"1", "2", "3", "4", "9", "10", "11", "12"})).
		End()
	apitest.New().
		Handler(suite.handler).
		Get("/api/recommend/0/*").
		Header("X-API-Key", apiKey).
		QueryParams(map[string]string{
			"n": "8",
		}).
		Expect(t).
		Status(http.StatusOK).
		Body(suite.marshal([]string{"1", "2", "3", "4", "109", "110", "111", "112"})).
		End()
=======
>>>>>>> a515b776
	// test latest fallback
	suite.Config.Recommend.Fallback = []string{"latest"}
	apitest.New().
		Handler(suite.handler).
		Get("/api/recommend/0").
		Header("X-API-Key", apiKey).
		QueryParams(map[string]string{
			"n": "8",
		}).
		Expect(t).
		Status(http.StatusOK).
		Body(suite.marshal([]string{"1", "2", "3", "4", "5", "6", "7", "8"})).
		End()
	apitest.New().
		Handler(suite.handler).
		Get("/api/recommend/0/*").
		Header("X-API-Key", apiKey).
		QueryParams(map[string]string{
			"n": "8",
		}).
		Expect(t).
		Status(http.StatusOK).
		Body(suite.marshal([]string{"1", "2", "3", "4", "105", "106", "107", "108"})).
		End()
	// test collaborative filtering
	suite.Config.Recommend.Fallback = []string{"collaborative"}
	apitest.New().
		Handler(suite.handler).
		Get("/api/recommend/0").
		Header("X-API-Key", apiKey).
		QueryParams(map[string]string{
			"n": "8",
		}).
		Expect(t).
		Status(http.StatusOK).
		Body(suite.marshal([]string{"1", "2", "3", "4", "13", "14", "15", "16"})).
		End()
	apitest.New().
		Handler(suite.handler).
		Get("/api/recommend/0/*").
		Header("X-API-Key", apiKey).
		QueryParams(map[string]string{
			"n": "8",
		}).
		Expect(t).
		Status(http.StatusOK).
		Body(suite.marshal([]string{"1", "2", "3", "4", "13", "14", "15", "16"})).
		End()
	// test wrong fallback
	suite.Config.Recommend.Fallback = []string{""}
	apitest.New().
		Handler(suite.handler).
		Get("/api/recommend/0").
		Header("X-API-Key", apiKey).
		QueryParams(map[string]string{
			"n": "8",
		}).
		Expect(t).
		Status(http.StatusInternalServerError).
		End()
}

func (suite *ServerTestSuite) TestSessionRecommend() {
	ctx := context.Background()
	t := suite.T()
	suite.Config.Recommend.DataSource.PositiveFeedbackTypes = []expression.FeedbackTypeExpression{
		expression.MustParseFeedbackTypeExpression("a")}
	suite.Config.Recommend.ItemToItem = []config.ItemToItemConfig{{Name: "default"}}

	// insert similar items
	err := suite.CacheClient.AddScores(ctx, cache.ItemToItem, cache.Key("default", "1"), []cache.Score{
		{Id: "2", Score: 100000, Categories: []string{""}},
		{Id: "9", Score: 1, Categories: []string{"", "*"}},
		{Id: "100", Score: 100000, Categories: []string{""}},
	})
	assert.NoError(t, err)
	err = suite.CacheClient.AddScores(ctx, cache.ItemToItem, cache.Key("default", "2"), []cache.Score{
		{Id: "3", Score: 100000, Categories: []string{"", "*"}},
		{Id: "8", Score: 1, Categories: []string{""}},
		{Id: "9", Score: 1, Categories: []string{"", "*"}},
	})
	assert.NoError(t, err)
	err = suite.CacheClient.AddScores(ctx, cache.ItemToItem, cache.Key("default", "3"), []cache.Score{
		{Id: "4", Score: 100000, Categories: []string{""}},
		{Id: "7", Score: 1, Categories: []string{"", "*"}},
		{Id: "8", Score: 1, Categories: []string{""}},
		{Id: "9", Score: 1, Categories: []string{"", "*"}},
	})
	assert.NoError(t, err)
	err = suite.CacheClient.AddScores(ctx, cache.ItemToItem, cache.Key("default", "4"), []cache.Score{
		{Id: "1", Score: 100000, Categories: []string{"", "*"}},
		{Id: "6", Score: 1, Categories: []string{""}},
		{Id: "7", Score: 1, Categories: []string{"", "*"}},
		{Id: "8", Score: 1, Categories: []string{""}},
		{Id: "9", Score: 1, Categories: []string{"", "*"}},
	})
	assert.NoError(t, err)
	err = suite.CacheClient.AddScores(ctx, cache.ItemToItem, cache.Key("default", "5"), []cache.Score{
		{Id: "1", Score: 1, Categories: []string{""}},
		{Id: "6", Score: 1, Categories: []string{""}},
		{Id: "7", Score: 100000, Categories: []string{""}},
		{Id: "8", Score: 100, Categories: []string{""}},
		{Id: "9", Score: 1, Categories: []string{""}},
	})
	assert.NoError(t, err)

	// hide items
	apitest.New().
		Handler(suite.handler).
		Post("/api/item").
		Header("X-API-Key", apiKey).
		JSON(Item{ItemId: "100", IsHidden: true}).
		Expect(t).
		Status(http.StatusOK).
		Body(`{"RowAffected": 1}`).
		End()

	// test fallback
	feedback := []data.Feedback{
		{FeedbackKey: data.FeedbackKey{FeedbackType: "a", UserId: "0", ItemId: "1"}, Timestamp: time.Date(2010, 1, 1, 1, 1, 1, 1, time.UTC)},
		{FeedbackKey: data.FeedbackKey{FeedbackType: "a", UserId: "0", ItemId: "2"}, Timestamp: time.Date(2009, 1, 1, 1, 1, 1, 1, time.UTC)},
		{FeedbackKey: data.FeedbackKey{FeedbackType: "a", UserId: "0", ItemId: "3"}, Timestamp: time.Date(2008, 1, 1, 1, 1, 1, 1, time.UTC)},
		{FeedbackKey: data.FeedbackKey{FeedbackType: "a", UserId: "0", ItemId: "4"}, Timestamp: time.Date(2007, 1, 1, 1, 1, 1, 1, time.UTC)},
		{FeedbackKey: data.FeedbackKey{FeedbackType: "a", UserId: "0", ItemId: "5"}, Timestamp: time.Date(2006, 1, 1, 1, 1, 1, 1, time.UTC)},
	}
	apitest.New().
		Handler(suite.handler).
		Post("/api/session/recommend").
		Header("X-API-Key", apiKey).
		QueryParams(map[string]string{
			"n": "3",
		}).
		JSON(feedback).
		Expect(t).
		Status(http.StatusOK).
		Body(suite.marshal([]cache.Score{{Id: "9", Score: 3}, {Id: "8", Score: 2}, {Id: "7", Score: 1}})).
		End()
	apitest.New().
		Handler(suite.handler).
		Post("/api/session/recommend").
		Header("X-API-Key", apiKey).
		QueryParams(map[string]string{
			"offset": "100",
		}).
		JSON(feedback).
		Expect(t).
		Status(http.StatusOK).
		Body(suite.marshal([]cache.Score(nil))).
		End()
	suite.Config.Recommend.Fallback = []string{"item_based"}
	apitest.New().
		Handler(suite.handler).
		Post("/api/session/recommend/*").
		Header("X-API-Key", apiKey).
		QueryParams(map[string]string{
			"n": "3",
		}).
		JSON(feedback).
		Expect(t).
		Status(http.StatusOK).
		Body(suite.marshal([]cache.Score{{Id: "9", Score: 3}, {Id: "7", Score: 1}})).
		End()
}

func (suite *ServerTestSuite) TestVisibility() {
	ctx := context.Background()
	suite.Config.Recommend.ItemToItem = []config.ItemToItemConfig{{Name: "default"}}
	t := suite.T()
	// insert items: 0, 1, 2, 3, 4
	var items []Item
	for i := 0; i < 5; i++ {
		items = append(items, Item{
			ItemId:     strconv.Itoa(i),
			Categories: []string{"a"},
			Timestamp:  time.Date(1989, 6, i+1, 1, 1, 1, 1, time.UTC).String(),
		})
	}
	apitest.New().
		Handler(suite.handler).
		Post("/api/items").
		Header("X-API-Key", apiKey).
		QueryParams(map[string]string{
			"n": "3",
		}).
		JSON(items).
		Expect(t).
		Status(http.StatusOK).
		End()

	// insert cache
	var documents []cache.Score
	for i := range items {
		documents = append(documents, cache.Score{
			Id:         strconv.Itoa(i),
			Score:      float64(time.Date(1989, 6, i+1, 1, 1, 1, 1, time.UTC).Unix()),
			Categories: []string{"", "a"},
		})
	}
	mutable.Reverse(documents)
	err := suite.CacheClient.AddScores(ctx, cache.ItemToItem, cache.Key("default", "100"), documents)
	assert.NoError(t, err)
	err = suite.CacheClient.AddScores(ctx, cache.OfflineRecommend, "100", documents)
	assert.NoError(t, err)

	// delete item
	apitest.New().
		Handler(suite.handler).
		Delete("/api/item/0").
		Header("X-API-Key", apiKey).
		JSON(items).
		Expect(t).
		Status(http.StatusOK).
		End()
	// modify item
	apitest.New().
		Handler(suite.handler).
		Patch("/api/item/1").
		Header("X-API-Key", apiKey).
		JSON(data.ItemPatch{IsHidden: proto.Bool(true)}).
		Expect(t).
		Status(http.StatusOK).
		End()
	// overwrite item
	apitest.New().
		Handler(suite.handler).
		Post("/api/item").
		Header("X-API-Key", apiKey).
		JSON(Item{ItemId: "2", IsHidden: true}).
		Expect(t).
		Status(http.StatusOK).
		End()

	// recommend
	apitest.New().
		Handler(suite.handler).
		Get("/api/latest").
		Header("X-API-Key", apiKey).
		JSON(items).
		Expect(t).
		Status(http.StatusOK).
		Body(suite.marshal(documents[:2])).
		End()
	apitest.New().
		Handler(suite.handler).
		Get("/api/item/100/neighbors/").
		Header("X-API-Key", apiKey).
		JSON(items).
		Expect(t).
		Status(http.StatusOK).
		Body(suite.marshal(documents[:2])).
		End()
	apitest.New().
		Handler(suite.handler).
		Get("/api/recommend/100/").
		Header("X-API-Key", apiKey).
		JSON(items).
		Expect(t).
		Status(http.StatusOK).
		Body(suite.marshal(cache.ConvertDocumentsToValues(documents[:2]))).
		End()

	// insert item
	apitest.New().
		Handler(suite.handler).
		Post("/api/item").
		Header("X-API-Key", apiKey).
		JSON(Item{ItemId: "0", Timestamp: time.Date(1989, 6, 1, 1, 1, 1, 1, time.UTC).String()}).
		Expect(t).
		Status(http.StatusOK).
		End()
	// modify item
	apitest.New().
		Handler(suite.handler).
		Patch("/api/item/1").
		Header("X-API-Key", apiKey).
		JSON(data.ItemPatch{IsHidden: proto.Bool(false)}).
		Expect(t).
		Status(http.StatusOK).
		End()
	// overwrite item
	apitest.New().
		Handler(suite.handler).
		Post("/api/item").
		Header("X-API-Key", apiKey).
		JSON(Item{ItemId: "2", IsHidden: false, Timestamp: time.Date(1989, 6, 3, 1, 1, 1, 1, time.UTC).String()}).
		Expect(t).
		Status(http.StatusOK).
		End()

	// recommend
	apitest.New().
		Handler(suite.handler).
		Get("/api/latest").
		Header("X-API-Key", apiKey).
		JSON(items).
		Expect(t).
		Status(http.StatusOK).
		Body(suite.marshal(documents)).
		End()
	apitest.New().
		Handler(suite.handler).
		Get("/api/item/100/neighbors/").
		Header("X-API-Key", apiKey).
		JSON(items).
		Expect(t).
		Status(http.StatusOK).
		Body(suite.marshal(documents[:len(documents)-1])).
		End()
	apitest.New().
		Handler(suite.handler).
		Get("/api/recommend/100/").
		Header("X-API-Key", apiKey).
		JSON(items).
		Expect(t).
		Status(http.StatusOK).
		Body(suite.marshal(cache.ConvertDocumentsToValues(documents))).
		End()

	// delete category
	apitest.New().
		Handler(suite.handler).
		Delete("/api/item/0/category/a").
		Header("X-API-Key", apiKey).
		JSON(items).
		Expect(t).
		Status(http.StatusOK).
		End()
	// modify category
	apitest.New().
		Handler(suite.handler).
		Patch("/api/item/1").
		Header("X-API-Key", apiKey).
		JSON(data.ItemPatch{Categories: []string{}}).
		Expect(t).
		Status(http.StatusOK).
		End()
	// overwrite category
	apitest.New().
		Handler(suite.handler).
		Post("/api/item").
		Header("X-API-Key", apiKey).
		JSON(Item{ItemId: "2", Categories: []string{}}).
		Expect(t).
		Status(http.StatusOK).
		End()

	// recommend
	apitest.New().
		Handler(suite.handler).
		Get("/api/latest/a").
		Header("X-API-Key", apiKey).
		JSON(items).
		Expect(t).
		Status(http.StatusOK).
		Body(suite.marshal(documents[:2])).
		End()
	apitest.New().
		Handler(suite.handler).
		Get("/api/item/100/neighbors/a").
		Header("X-API-Key", apiKey).
		JSON(items).
		Expect(t).
		Status(http.StatusOK).
		Body(suite.marshal(documents[:2])).
		End()
	apitest.New().
		Handler(suite.handler).
		Get("/api/recommend/100/a").
		Header("X-API-Key", apiKey).
		JSON(items).
		Expect(t).
		Status(http.StatusOK).
		Body(suite.marshal(cache.ConvertDocumentsToValues(documents[:2]))).
		End()

	// delete category
	apitest.New().
		Handler(suite.handler).
		Put("/api/item/0/category/a").
		Header("X-API-Key", apiKey).
		JSON(items).
		Expect(t).
		Status(http.StatusOK).
		End()
	// modify category
	apitest.New().
		Handler(suite.handler).
		Patch("/api/item/1").
		Header("X-API-Key", apiKey).
		JSON(data.ItemPatch{Categories: []string{"a"}}).
		Expect(t).
		Status(http.StatusOK).
		End()
	// overwrite category
	apitest.New().
		Handler(suite.handler).
		Post("/api/item").
		Header("X-API-Key", apiKey).
		JSON(Item{ItemId: "2", Categories: []string{"a"}, Timestamp: time.Date(1989, 6, 3, 1, 1, 1, 1, time.UTC).String()}).
		Expect(t).
		Status(http.StatusOK).
		End()

	// recommend
	apitest.New().
		Handler(suite.handler).
		Get("/api/latest/a").
		Header("X-API-Key", apiKey).
		JSON(items).
		Expect(t).
		Status(http.StatusOK).
		Body(suite.marshal(documents)).
		End()
	apitest.New().
		Handler(suite.handler).
		Get("/api/item/100/neighbors/a").
		Header("X-API-Key", apiKey).
		JSON(items).
		Expect(t).
		Status(http.StatusOK).
		Body(suite.marshal(documents[:len(documents)-1])).
		End()
	apitest.New().
		Handler(suite.handler).
		Get("/api/recommend/100/a").
		Header("X-API-Key", apiKey).
		JSON(items).
		Expect(t).
		Status(http.StatusOK).
		Body(suite.marshal(cache.ConvertDocumentsToValues(documents))).
		End()
}

func (suite *ServerTestSuite) TestHealth() {
	t := suite.T()
	// ready
	apitest.New().
		Handler(suite.handler).
		Get("/api/health/live").
		Expect(t).
		Status(http.StatusOK).
		Body(suite.marshal(HealthStatus{
			Ready:               true,
			DataStoreError:      nil,
			CacheStoreError:     nil,
			DataStoreConnected:  true,
			CacheStoreConnected: true,
		})).
		End()
	apitest.New().
		Handler(suite.handler).
		Get("/api/health/ready").
		Expect(t).
		Status(http.StatusOK).
		Body(suite.marshal(HealthStatus{
			Ready:               true,
			DataStoreError:      nil,
			CacheStoreError:     nil,
			DataStoreConnected:  true,
			CacheStoreConnected: true,
		})).
		End()

	// not ready
	dataClient, cacheClient := suite.DataClient, suite.CacheClient
	suite.DataClient, suite.CacheClient = data.NoDatabase{}, cache.NoDatabase{}
	apitest.New().
		Handler(suite.handler).
		Get("/api/health/live").
		Expect(t).
		Status(http.StatusOK).
		Body(suite.marshal(HealthStatus{
			Ready:               false,
			DataStoreError:      data.ErrNoDatabase,
			CacheStoreError:     cache.ErrNoDatabase,
			DataStoreConnected:  false,
			CacheStoreConnected: false,
		})).
		End()
	apitest.New().
		Handler(suite.handler).
		Get("/api/health/ready").
		Expect(t).
		Status(http.StatusServiceUnavailable).
		Body(suite.marshal(HealthStatus{
			Ready:               false,
			DataStoreError:      data.ErrNoDatabase,
			CacheStoreError:     cache.ErrNoDatabase,
			DataStoreConnected:  false,
			CacheStoreConnected: false,
		})).
		End()
	suite.DataClient, suite.CacheClient = dataClient, cacheClient
}

func TestServer(t *testing.T) {
	suite.Run(t, new(ServerTestSuite))
}<|MERGE_RESOLUTION|>--- conflicted
+++ resolved
@@ -1323,33 +1323,6 @@
 		{Id: "15", Score: 77, Categories: []string{"*"}},
 		{Id: "16", Score: 76, Categories: []string{"*"}}})
 	assert.NoError(t, err)
-<<<<<<< HEAD
-	// test popular fallback
-	suite.Config.Recommend.Fallback = []string{"popular"}
-	apitest.New().
-		Handler(suite.handler).
-		Get("/api/recommend/0").
-		Header("X-API-Key", apiKey).
-		QueryParams(map[string]string{
-			"n": "8",
-		}).
-		Expect(t).
-		Status(http.StatusOK).
-		Body(suite.marshal([]string{"1", "2", "3", "4", "9", "10", "11", "12"})).
-		End()
-	apitest.New().
-		Handler(suite.handler).
-		Get("/api/recommend/0/*").
-		Header("X-API-Key", apiKey).
-		QueryParams(map[string]string{
-			"n": "8",
-		}).
-		Expect(t).
-		Status(http.StatusOK).
-		Body(suite.marshal([]string{"1", "2", "3", "4", "109", "110", "111", "112"})).
-		End()
-=======
->>>>>>> a515b776
 	// test latest fallback
 	suite.Config.Recommend.Fallback = []string{"latest"}
 	apitest.New().
