// Copyright 2020 gorse Project Authors
//
// Licensed under the Apache License, Version 2.0 (the "License");
// you may not use this file except in compliance with the License.
// You may obtain a copy of the License at
//
// http://www.apache.org/licenses/LICENSE-2.0
//
// Unless required by applicable law or agreed to in writing, software
// distributed under the License is distributed on an "AS IS" BASIS,
// WITHOUT WARRANTIES OR CONDITIONS OF ANY KIND, either express or implied.
// See the License for the specific language governing permissions and
// limitations under the License.

package master

import (
	"context"
	"fmt"
	"sort"
	"strings"
	"sync"
	"time"

	mapset "github.com/deckarep/golang-set/v2"
	"github.com/juju/errors"
	"github.com/samber/lo"
	"github.com/zhenghaoz/gorse/base"
	"github.com/zhenghaoz/gorse/base/encoding"
	"github.com/zhenghaoz/gorse/base/log"
	"github.com/zhenghaoz/gorse/base/progress"
	"github.com/zhenghaoz/gorse/base/task"
	"github.com/zhenghaoz/gorse/common/parallel"
	"github.com/zhenghaoz/gorse/common/sizeof"
	"github.com/zhenghaoz/gorse/config"
	"github.com/zhenghaoz/gorse/dataset"
	"github.com/zhenghaoz/gorse/logics"
	"github.com/zhenghaoz/gorse/model/cf"
	"github.com/zhenghaoz/gorse/model/ctr"
	"github.com/zhenghaoz/gorse/storage/cache"
	"github.com/zhenghaoz/gorse/storage/data"
	"go.uber.org/zap"
	"google.golang.org/protobuf/proto"
)

const (
	PositiveFeedbackRate = "PositiveFeedbackRate"

	TaskFitClickModel          = "Fit click-through rate prediction model"
	TaskSearchRankingModel     = "Search collaborative filtering  model"
	TaskSearchClickModel       = "Search click-through rate prediction model"
	TaskCacheGarbageCollection = "Collect garbage in cache"

	batchSize = 10000
)

type Task interface {
	name() string
	priority() int
	run(ctx context.Context, j *task.JobsAllocator) error
}

func (m *Master) loadDataset() (*click.Dataset, *dataset.Dataset, error) {
	ctx, span := m.tracer.Start(context.Background(), "Load Dataset", 1)
	defer span.End()

	// Build non-personalized recommenders
	initialStartTime := time.Now()
	nonPersonalizedRecommenders := []*logics.NonPersonalized{
		logics.NewLatest(m.Config.Recommend.CacheSize, initialStartTime),
		logics.NewPopular(m.Config.Recommend.Popular.PopularWindow, m.Config.Recommend.CacheSize, initialStartTime),
	}
	for _, cfg := range m.Config.Recommend.NonPersonalized {
		recommender, err := logics.NewNonPersonalized(cfg, m.Config.Recommend.CacheSize, initialStartTime)
		if err != nil {
			return nil, nil, errors.Trace(err)
		}
		nonPersonalizedRecommenders = append(nonPersonalizedRecommenders, recommender)
	}

	log.Logger().Info("load dataset",
		zap.Strings("positive_feedback_types", m.Config.Recommend.DataSource.PositiveFeedbackTypes),
		zap.Strings("read_feedback_types", m.Config.Recommend.DataSource.ReadFeedbackTypes),
		zap.Uint("item_ttl", m.Config.Recommend.DataSource.ItemTTL),
		zap.Uint("feedback_ttl", m.Config.Recommend.DataSource.PositiveFeedbackTTL))
	evaluator := NewOnlineEvaluator()
	clickDataset, dataSet, err := m.LoadDataFromDatabase(ctx, m.DataClient,
		m.Config.Recommend.DataSource.PositiveFeedbackTypes,
		m.Config.Recommend.DataSource.ReadFeedbackTypes,
		m.Config.Recommend.DataSource.ItemTTL,
		m.Config.Recommend.DataSource.PositiveFeedbackTTL,
		evaluator,
		nonPersonalizedRecommenders)
	if err != nil {
		return nil, nil, errors.Trace(err)
	}

	// save non-personalized recommenders to cache
	for _, recommender := range nonPersonalizedRecommenders {
		scores := recommender.PopAll()
		if err = m.CacheClient.AddScores(ctx, cache.NonPersonalized, recommender.Name(), scores); err != nil {
			log.Logger().Error("failed to cache non-personalized recommenders", zap.Error(err))
		}
		if err = m.CacheClient.DeleteScores(ctx, []string{cache.NonPersonalized},
			cache.ScoreCondition{
				Subset: proto.String(recommender.Name()),
				Before: lo.ToPtr(recommender.Timestamp()),
			}); err != nil {
			log.Logger().Error("failed to reclaim outdated items", zap.Error(err))
		}
	}

	// write statistics to database
	UsersTotal.Set(float64(dataSet.CountUsers()))
	if err = m.CacheClient.Set(ctx, cache.Integer(cache.Key(cache.GlobalMeta, cache.NumUsers), dataSet.CountUsers())); err != nil {
		log.Logger().Error("failed to write number of users", zap.Error(err))
	}
	ItemsTotal.Set(float64(dataSet.CountItems()))
	if err = m.CacheClient.Set(ctx, cache.Integer(cache.Key(cache.GlobalMeta, cache.NumItems), dataSet.CountItems())); err != nil {
		log.Logger().Error("failed to write number of items", zap.Error(err))
	}
	ImplicitFeedbacksTotal.Set(float64(dataSet.CountFeedback()))
	if err = m.CacheClient.Set(ctx, cache.Integer(cache.Key(cache.GlobalMeta, cache.NumTotalPosFeedbacks), dataSet.CountFeedback())); err != nil {
		log.Logger().Error("failed to write number of positive feedbacks", zap.Error(err))
	}
	UserLabelsTotal.Set(float64(clickDataset.Index.CountUserLabels()))
	if err = m.CacheClient.Set(ctx, cache.Integer(cache.Key(cache.GlobalMeta, cache.NumUserLabels), int(clickDataset.Index.CountUserLabels()))); err != nil {
		log.Logger().Error("failed to write number of user labels", zap.Error(err))
	}
	ItemLabelsTotal.Set(float64(clickDataset.Index.CountItemLabels()))
	if err = m.CacheClient.Set(ctx, cache.Integer(cache.Key(cache.GlobalMeta, cache.NumItemLabels), int(clickDataset.Index.CountItemLabels()))); err != nil {
		log.Logger().Error("failed to write number of item labels", zap.Error(err))
	}
	ImplicitFeedbacksTotal.Set(float64(dataSet.CountFeedback()))
	PositiveFeedbacksTotal.Set(float64(clickDataset.PositiveCount))
	if err = m.CacheClient.Set(ctx, cache.Integer(cache.Key(cache.GlobalMeta, cache.NumValidPosFeedbacks), clickDataset.PositiveCount)); err != nil {
		log.Logger().Error("failed to write number of positive feedbacks", zap.Error(err))
	}
	NegativeFeedbackTotal.Set(float64(clickDataset.NegativeCount))
	if err = m.CacheClient.Set(ctx, cache.Integer(cache.Key(cache.GlobalMeta, cache.NumValidNegFeedbacks), clickDataset.NegativeCount)); err != nil {
		log.Logger().Error("failed to write number of negative feedbacks", zap.Error(err))
	}

	// evaluate positive feedback rate
	points := evaluator.Evaluate()
	if err = m.CacheClient.AddTimeSeriesPoints(ctx, points); err != nil {
		log.Logger().Error("failed to insert measurement", zap.Error(err))
	}

	// collect active users and items
	activeUsers, activeItems, inactiveUsers, inactiveItems := 0, 0, 0, 0
	for _, userFeedback := range dataSet.GetUserFeedback() {
		if len(userFeedback) > 0 {
			activeUsers++
		} else {
			inactiveUsers++
		}
	}
	for _, itemFeedback := range dataSet.GetItemFeedback() {
		if len(itemFeedback) > 0 {
			activeItems++
		} else {
			inactiveItems++
		}
	}
	ActiveUsersTotal.Set(float64(activeUsers))
	ActiveItemsTotal.Set(float64(activeItems))
	InactiveUsersTotal.Set(float64(inactiveUsers))
	InactiveItemsTotal.Set(float64(inactiveItems))

	// write categories to cache
	if err = m.CacheClient.SetSet(ctx, cache.ItemCategories, dataSet.GetCategories()...); err != nil {
		log.Logger().Error("failed to write categories to cache", zap.Error(err))
	}

	// split ranking dataset
	startTime := time.Now()
	m.rankingDataMutex.Lock()
	m.rankingTrainSet, m.rankingTestSet = dataSet.SplitCF(0, 0)
	m.rankingDataMutex.Unlock()
	LoadDatasetStepSecondsVec.WithLabelValues("split_ranking_dataset").Set(time.Since(startTime).Seconds())
	MemoryInUseBytesVec.WithLabelValues("collaborative_filtering_train_set").Set(float64(sizeof.DeepSize(m.rankingTrainSet)))
	MemoryInUseBytesVec.WithLabelValues("collaborative_filtering_test_set").Set(float64(sizeof.DeepSize(m.rankingTestSet)))

	// split click dataset
	startTime = time.Now()
	m.clickDataMutex.Lock()
	m.clickTrainSet, m.clickTestSet = clickDataset.Split(0.2, 0)
	clickDataset = nil
	m.clickDataMutex.Unlock()
	LoadDatasetStepSecondsVec.WithLabelValues("split_click_dataset").Set(time.Since(startTime).Seconds())
	MemoryInUseBytesVec.WithLabelValues("ranking_train_set").Set(float64(sizeof.DeepSize(m.clickTrainSet)))
	MemoryInUseBytesVec.WithLabelValues("ranking_test_set").Set(float64(sizeof.DeepSize(m.clickTestSet)))

	LoadDatasetTotalSeconds.Set(time.Since(initialStartTime).Seconds())
	return clickDataset, dataSet, nil
}

// runLoadDatasetTask loads dataset.
func (m *Master) runLoadDatasetTask() error {
	_, dataSet, err := m.loadDataset()
	if err != nil {
		return errors.Trace(err)
	}
	if err = m.updateUserToUser(dataSet); err != nil {
		log.Logger().Error("failed to update user-to-user recommendation", zap.Error(err))
	}
	if err = m.updateItemToItem(dataSet); err != nil {
		log.Logger().Error("failed to update item-to-item recommendation", zap.Error(err))
	}
<<<<<<< HEAD

	LoadDatasetTotalSeconds.Set(time.Since(initialStartTime).Seconds())
	return nil
}

type FitRankingModelTask struct {
	*Master
	lastNumFeedback int
}

func NewFitRankingModelTask(m *Master) *FitRankingModelTask {
	return &FitRankingModelTask{Master: m}
}

func (t *FitRankingModelTask) name() string {
	return TaskFitRankingModel
}

func (t *FitRankingModelTask) priority() int {
	return -t.rankingTrainSet.CountFeedback()
}

func (t *FitRankingModelTask) run(ctx context.Context, j *task.JobsAllocator) error {
	newCtx, span := t.Master.tracer.Start(ctx, "Fit Embedding", 1)
	defer span.End()

	t.rankingDataMutex.RLock()
	defer t.rankingDataMutex.RUnlock()
	dataSet := t.rankingTrainSet
	numFeedback := dataSet.CountFeedback()

	var modelChanged bool
	bestRankingName, bestRankingModel, bestRankingScore := t.rankingModelSearcher.GetBestModel()
	t.rankingModelMutex.Lock()
	if bestRankingModel != nil && !bestRankingModel.Invalid() &&
		(bestRankingName != t.rankingModelName || bestRankingModel.GetParams().ToString() != t.RankingModel.GetParams().ToString()) &&
		(bestRankingScore.NDCG > t.rankingScore.NDCG) {
		// 1. best ranking model must have been found.
		// 2. best ranking model must be different from current model
		// 3. best ranking model must perform better than current model
		t.RankingModel = bestRankingModel
		t.rankingModelName = bestRankingName
		t.rankingScore = bestRankingScore
		modelChanged = true
		log.Logger().Info("find better ranking model",
			zap.Any("score", bestRankingScore),
			zap.String("name", bestRankingName),
			zap.Any("params", t.RankingModel.GetParams()))
	}
	rankingModel := cf.Clone(t.RankingModel)
	t.rankingModelMutex.Unlock()

	if numFeedback == 0 {
		// t.taskMonitor.Fail(TaskFitRankingModel, "No feedback found.")
		return nil
	} else if numFeedback == t.lastNumFeedback && !modelChanged {
		log.Logger().Info("nothing changed")
		return nil
	}

	startFitTime := time.Now()
	score := rankingModel.Fit(newCtx, t.rankingTrainSet, t.rankingTestSet, cf.NewFitConfig().SetJobsAllocator(j))
	CollaborativeFilteringFitSeconds.Set(time.Since(startFitTime).Seconds())

	// update ranking model
	t.rankingModelMutex.Lock()
	t.RankingModel = rankingModel
	t.RankingModelVersion++
	t.rankingScore = score
	t.rankingModelMutex.Unlock()
	log.Logger().Info("fit ranking model complete",
		zap.String("version", fmt.Sprintf("%x", t.RankingModelVersion)))
	CollaborativeFilteringNDCG10.Set(float64(score.NDCG))
	CollaborativeFilteringRecall10.Set(float64(score.Recall))
	CollaborativeFilteringPrecision10.Set(float64(score.Precision))
	MemoryInUseBytesVec.WithLabelValues("collaborative_filtering_model").Set(float64(sizeof.DeepSize(t.RankingModel)))
	if err := t.CacheClient.Set(ctx, cache.Time(cache.Key(cache.GlobalMeta, cache.LastFitMatchingModelTime), time.Now())); err != nil {
		log.Logger().Error("failed to write meta", zap.Error(err))
	}

	// caching model
	t.rankingModelMutex.RLock()
	t.localCache.RankingModelName = t.rankingModelName
	t.localCache.RankingModelVersion = t.RankingModelVersion
	t.localCache.RankingModel = rankingModel
	t.localCache.RankingModelScore = score
	t.rankingModelMutex.RUnlock()
	if t.localCache.ClickModel == nil || t.localCache.ClickModel.Invalid() {
		log.Logger().Info("wait click model")
	} else if err := t.localCache.WriteLocalCache(); err != nil {
		log.Logger().Error("failed to write local cache", zap.Error(err))
	} else {
		log.Logger().Info("write model to local cache",
			zap.String("ranking_model_name", t.localCache.RankingModelName),
			zap.String("ranking_model_version", encoding.Hex(t.localCache.RankingModelVersion)),
			zap.Float32("ranking_model_score", t.localCache.RankingModelScore.NDCG),
			zap.Any("ranking_model_params", t.localCache.RankingModel.GetParams()))
=======
	if err = m.trainCollaborativeFiltering(m.rankingTrainSet, m.rankingTestSet); err != nil {
		log.Logger().Error("failed to train collaborative filtering model", zap.Error(err))
>>>>>>> 6f84f5c6
	}
	return nil
}

// FitClickModelTask fits click model using latest data. After model fitted, following states are changed:
// 1. Click model version are increased.
// 2. Click model score are updated.
// 3. Click model, version and score are persisted to local cache.
type FitClickModelTask struct {
	*Master
	lastNumUsers    int
	lastNumItems    int
	lastNumFeedback int
}

func NewFitClickModelTask(m *Master) *FitClickModelTask {
	return &FitClickModelTask{Master: m}
}

func (t *FitClickModelTask) name() string {
	return TaskFitClickModel
}

func (t *FitClickModelTask) priority() int {
	return -t.clickTrainSet.Count()
}

func (t *FitClickModelTask) run(ctx context.Context, j *task.JobsAllocator) error {
	newCtx, span := t.tracer.Start(ctx, "Fit Ranker", 1)
	defer span.End()

	log.Logger().Info("prepare to fit click model", zap.Int("n_jobs", t.Config.Master.NumJobs))
	t.clickDataMutex.RLock()
	defer t.clickDataMutex.RUnlock()
	numUsers := t.clickTrainSet.CountUsers()
	numItems := t.clickTrainSet.CountItems()
	numFeedback := t.clickTrainSet.Count()
	var shouldFit bool

	if t.clickTrainSet == nil || numUsers == 0 || numItems == 0 || numFeedback == 0 {
		log.Logger().Warn("empty ranking dataset",
			zap.Strings("positive_feedback_type", t.Config.Recommend.DataSource.PositiveFeedbackTypes))
		return nil
	} else if numUsers != t.lastNumUsers ||
		numItems != t.lastNumItems ||
		numFeedback != t.lastNumFeedback {
		shouldFit = true
	}

	bestClickModel, bestClickScore := t.clickModelSearcher.GetBestModel()
	t.clickModelMutex.Lock()
	if bestClickModel != nil && !bestClickModel.Invalid() &&
		bestClickModel.GetParams().ToString() != t.ClickModel.GetParams().ToString() &&
		bestClickScore.Precision > t.clickScore.Precision {
		// 1. best click model must have been found.
		// 2. best click model must be different from current model
		// 3. best click model must perform better than current model
		t.ClickModel = bestClickModel
		t.clickScore = bestClickScore
		shouldFit = true
		log.Logger().Info("find better click model",
			zap.Float32("Precision", bestClickScore.Precision),
			zap.Float32("Recall", bestClickScore.Recall),
			zap.Any("params", t.ClickModel.GetParams()))
	}
	clickModel := ctr.Clone(t.ClickModel)
	t.clickModelMutex.Unlock()

	// training model
	if !shouldFit {
		log.Logger().Info("nothing changed")
		return nil
	}
	startFitTime := time.Now()
	score := clickModel.Fit(newCtx, t.clickTrainSet, t.clickTestSet, ctr.NewFitConfig().
		SetJobsAllocator(j))
	RankingFitSeconds.Set(time.Since(startFitTime).Seconds())

	// update match model
	t.clickModelMutex.Lock()
	t.ClickModel = clickModel
	t.clickScore = score
	t.ClickModelVersion++
	t.clickModelMutex.Unlock()
	log.Logger().Info("fit click model complete",
		zap.String("version", fmt.Sprintf("%x", t.ClickModelVersion)))
	RankingPrecision.Set(float64(score.Precision))
	RankingRecall.Set(float64(score.Recall))
	RankingAUC.Set(float64(score.AUC))
	MemoryInUseBytesVec.WithLabelValues("ranking_model").Set(float64(sizeof.DeepSize(t.ClickModel)))
	if err := t.CacheClient.Set(ctx, cache.Time(cache.Key(cache.GlobalMeta, cache.LastFitRankingModelTime), time.Now())); err != nil {
		log.Logger().Error("failed to write meta", zap.Error(err))
	}

	// caching model
	t.clickModelMutex.RLock()
	t.localCache.ClickModelScore = t.clickScore
	t.localCache.ClickModelVersion = t.ClickModelVersion
	t.localCache.ClickModel = t.ClickModel
	t.clickModelMutex.RUnlock()
	if t.localCache.CollaborativeFilteringModel == nil || t.localCache.CollaborativeFilteringModel.Invalid() {
		log.Logger().Info("wait ranking model")
	} else if err := t.localCache.WriteLocalCache(); err != nil {
		log.Logger().Error("failed to write local cache", zap.Error(err))
	} else {
		log.Logger().Info("write model to local cache",
			zap.String("click_model_version", encoding.Hex(t.localCache.ClickModelVersion)),
			zap.Float32("click_model_score", score.Precision),
			zap.Any("click_model_params", t.localCache.ClickModel.GetParams()))
	}

	t.lastNumItems = numItems
	t.lastNumUsers = numUsers
	t.lastNumFeedback = numFeedback
	return nil
}

// SearchRankingModelTask searches best hyper-parameters for ranking models.
// It requires read lock on the ranking dataset.
type SearchRankingModelTask struct {
	*Master
	lastNumUsers    int
	lastNumItems    int
	lastNumFeedback int
}

func NewSearchRankingModelTask(m *Master) *SearchRankingModelTask {
	return &SearchRankingModelTask{Master: m}
}

func (t *SearchRankingModelTask) name() string {
	return TaskSearchRankingModel
}

func (t *SearchRankingModelTask) priority() int {
	return -t.rankingTrainSet.CountFeedback()
}

func (t *SearchRankingModelTask) run(ctx context.Context, j *task.JobsAllocator) error {
	log.Logger().Info("start searching ranking model")
	t.rankingDataMutex.RLock()
	defer t.rankingDataMutex.RUnlock()
	if t.rankingTrainSet == nil {
		log.Logger().Debug("dataset has not been loaded")
		return nil
	}
	numUsers := t.rankingTrainSet.CountUsers()
	numItems := t.rankingTrainSet.CountItems()
	numFeedback := t.rankingTrainSet.CountFeedback()

	if numUsers == 0 || numItems == 0 || numFeedback == 0 {
		log.Logger().Warn("empty ranking dataset",
			zap.Strings("positive_feedback_type", t.Config.Recommend.DataSource.PositiveFeedbackTypes))
		// t.taskMonitor.Fail(TaskSearchRankingModel, "No feedback found.")
		return nil
	} else if numUsers == t.lastNumUsers &&
		numItems == t.lastNumItems &&
		numFeedback == t.lastNumFeedback {
		log.Logger().Info("ranking dataset not changed")
		return nil
	}

	startTime := time.Now()
	err := t.collaborativeFilteringSearcher.Fit(ctx, t.rankingTrainSet, t.rankingTestSet, nil)
	if err != nil {
		log.Logger().Error("failed to search collaborative filtering model", zap.Error(err))
		return nil
	}
	CollaborativeFilteringSearchSeconds.Set(time.Since(startTime).Seconds())
	_, _, bestScore := t.collaborativeFilteringSearcher.GetBestModel()
	CollaborativeFilteringSearchPrecision10.Set(float64(bestScore.Precision))

	t.lastNumItems = numItems
	t.lastNumUsers = numUsers
	t.lastNumFeedback = numFeedback
	return nil
}

// SearchClickModelTask searches best hyper-parameters for factorization machines.
// It requires read lock on the click dataset.
type SearchClickModelTask struct {
	*Master
	lastNumUsers    int
	lastNumItems    int
	lastNumFeedback int
}

func NewSearchClickModelTask(m *Master) *SearchClickModelTask {
	return &SearchClickModelTask{Master: m}
}

func (t *SearchClickModelTask) name() string {
	return TaskSearchClickModel
}

func (t *SearchClickModelTask) priority() int {
	return -t.clickTrainSet.Count()
}

func (t *SearchClickModelTask) run(ctx context.Context, j *task.JobsAllocator) error {
	log.Logger().Info("start searching click model")
	t.clickDataMutex.RLock()
	defer t.clickDataMutex.RUnlock()
	if t.clickTrainSet == nil {
		log.Logger().Debug("dataset has not been loaded")
		return nil
	}
	numUsers := t.clickTrainSet.CountUsers()
	numItems := t.clickTrainSet.CountItems()
	numFeedback := t.clickTrainSet.Count()

	if numUsers == 0 || numItems == 0 || numFeedback == 0 {
		log.Logger().Warn("empty click dataset",
			zap.Strings("positive_feedback_type", t.Config.Recommend.DataSource.PositiveFeedbackTypes))
		return nil
	} else if numUsers == t.lastNumUsers &&
		numItems == t.lastNumItems &&
		numFeedback == t.lastNumFeedback {
		log.Logger().Info("click dataset not changed")
		return nil
	}

	startTime := time.Now()
	err := t.clickModelSearcher.Fit(context.Background(), t.clickTrainSet, t.clickTestSet, j)
	if err != nil {
		log.Logger().Error("failed to search ranking model", zap.Error(err))
		return nil
	}
	RankingSearchSeconds.Set(time.Since(startTime).Seconds())
	_, bestScore := t.clickModelSearcher.GetBestModel()
	RankingSearchPrecision.Set(float64(bestScore.Precision))

	t.lastNumItems = numItems
	t.lastNumUsers = numUsers
	t.lastNumFeedback = numFeedback
	return nil
}

type CacheGarbageCollectionTask struct {
	*Master
}

func NewCacheGarbageCollectionTask(m *Master) *CacheGarbageCollectionTask {
	return &CacheGarbageCollectionTask{m}
}

func (t *CacheGarbageCollectionTask) name() string {
	return TaskCacheGarbageCollection
}

func (t *CacheGarbageCollectionTask) priority() int {
	return -t.rankingTrainSet.CountUsers() - t.rankingTrainSet.CountItems()
}

func (t *CacheGarbageCollectionTask) run(ctx context.Context, j *task.JobsAllocator) error {
	if t.rankingTrainSet == nil {
		log.Logger().Debug("dataset has not been loaded")
		return nil
	}

	log.Logger().Info("start cache garbage collection")
	var scanCount, reclaimCount int
	start := time.Now()
	err := t.CacheClient.Scan(func(s string) error {
		splits := strings.Split(s, "/")
		if len(splits) <= 1 {
			return nil
		}
		scanCount++
		switch splits[0] {
		case cache.UserToUser, cache.UserToUserDigest,
			cache.OfflineRecommend, cache.OfflineRecommendDigest, cache.CollaborativeRecommend,
			cache.LastModifyUserTime, cache.UserToUserUpdateTime, cache.LastUpdateUserRecommendTime:
			userId := splits[1]
			// check user in dataset
			if t.rankingTrainSet != nil && t.rankingTrainSet.GetUserDict().Id(userId) >= 0 {
				return nil
			}
			// check user in database
			_, err := t.DataClient.GetUser(ctx, userId)
			if !errors.Is(err, errors.NotFound) {
				if err != nil {
					log.Logger().Error("failed to load user", zap.String("user_id", userId), zap.Error(err))
				}
				return err
			}
			// delete user cache
			switch splits[0] {
			case cache.UserToUserDigest, cache.OfflineRecommendDigest,
				cache.LastModifyUserTime, cache.UserToUserUpdateTime, cache.LastUpdateUserRecommendTime:
				err = t.CacheClient.Delete(ctx, s)
			}
			if err != nil {
				return errors.Trace(err)
			}
			reclaimCount++
		case cache.ItemToItem, cache.ItemToItemDigest, cache.ItemToItemUpdateTime, cache.LastModifyItemTime:
			itemId := splits[1]
			// check item in dataset
			if t.rankingTrainSet != nil && t.rankingTrainSet.GetItemDict().Id(itemId) >= 0 {
				return nil
			}
			// check item in database
			_, err := t.DataClient.GetItem(ctx, itemId)
			if !errors.Is(err, errors.NotFound) {
				if err != nil {
					log.Logger().Error("failed to load item", zap.String("item_id", itemId), zap.Error(err))
				}
				return err
			}
			// delete item cache
			switch splits[0] {
			case cache.ItemToItemDigest, cache.ItemToItemUpdateTime, cache.LastModifyItemTime:
				err = t.CacheClient.Delete(ctx, s)
			}
			if err != nil {
				return errors.Trace(err)
			}
			reclaimCount++
		}
		return nil
	})
	CacheScannedTotal.Set(float64(scanCount))
	CacheReclaimedTotal.Set(float64(reclaimCount))
	CacheScannedSeconds.Set(time.Since(start).Seconds())
	return errors.Trace(err)
}

// LoadDataFromDatabase loads dataset from data store.
func (m *Master) LoadDataFromDatabase(
	ctx context.Context,
	database data.Database,
	posFeedbackTypes, readTypes []string,
	itemTTL, positiveFeedbackTTL uint,
	evaluator *OnlineEvaluator,
	nonPersonalizedRecommenders []*logics.NonPersonalized,
) (clickDataset *ctr.Dataset, dataSet *dataset.Dataset, err error) {
	var rankingDataset *cf.DataSet
	// Estimate the number of users, items, and feedbacks
	estimatedNumUsers, err := m.DataClient.CountUsers(context.Background())
	if err != nil {
		return nil, nil, errors.Trace(err)
	}
	estimatedNumItems, err := m.DataClient.CountItems(context.Background())
	if err != nil {
		return nil, nil, errors.Trace(err)
	}
	estimatedNumFeedbacks, err := m.DataClient.CountFeedback(context.Background())
	if err != nil {
		return nil, nil, errors.Trace(err)
	}

	dataSet = dataset.NewDataset(time.Now(), estimatedNumUsers, estimatedNumItems)

	newCtx, span := progress.Start(ctx, "LoadDataFromDatabase",
		estimatedNumUsers+estimatedNumItems+estimatedNumFeedbacks)
	defer span.End()

	// setup time limit
	var feedbackTimeLimit data.ScanOption
	var itemTimeLimit *time.Time
	if itemTTL > 0 {
		temp := time.Now().AddDate(0, 0, -int(itemTTL))
		itemTimeLimit = &temp
	}
	if positiveFeedbackTTL > 0 {
		temp := time.Now().AddDate(0, 0, -int(positiveFeedbackTTL))
		feedbackTimeLimit = data.WithBeginTime(temp)
	}
	rankingDataset = cf.NewMapIndexDataset()

	// STEP 1: pull users
	userLabelCount := make(map[string]int)
	userLabelFirst := make(map[string]int32)
	userLabelIndex := base.NewMapIndex()
	start := time.Now()
	userChan, errChan := database.GetUserStream(newCtx, batchSize)
	for users := range userChan {
		for _, user := range users {
			rankingDataset.AddUser(user.UserId)
			userIndex := rankingDataset.UserIndex.ToNumber(user.UserId)
			if len(rankingDataset.UserFeatures) == int(userIndex) {
				rankingDataset.UserFeatures = append(rankingDataset.UserFeatures, nil)
			}
			features := ctr.ConvertLabelsToFeatures(user.Labels)
			rankingDataset.NumUserLabelUsed += len(features)
			rankingDataset.UserFeatures[userIndex] = make([]lo.Tuple2[int32, float32], 0, len(features))
			for _, feature := range features {
				userLabelCount[feature.Name]++
				// Memorize the first occurrence.
				if userLabelCount[feature.Name] == 1 {
					userLabelFirst[feature.Name] = userIndex
				}
				// Add the label to the index in second occurrence.
				if userLabelCount[feature.Name] == 2 {
					userLabelIndex.Add(feature.Name)
					firstUserIndex := userLabelFirst[feature.Name]
					rankingDataset.UserFeatures[firstUserIndex] = append(rankingDataset.UserFeatures[firstUserIndex], lo.Tuple2[int32, float32]{
						A: userLabelIndex.ToNumber(feature.Name),
						B: feature.Value,
					})
				}
				// Add the label to the user.
				if userLabelCount[feature.Name] > 1 {
					rankingDataset.UserFeatures[userIndex] = append(rankingDataset.UserFeatures[userIndex], lo.Tuple2[int32, float32]{
						A: userLabelIndex.ToNumber(feature.Name),
						B: feature.Value,
					})
				}
			}
			dataSet.AddUser(user)
		}
		span.Add(len(users))
	}
	if err = <-errChan; err != nil {
		return nil, nil, errors.Trace(err)
	}
	rankingDataset.NumUserLabels = userLabelIndex.Len()
	log.Logger().Debug("pulled users from database",
		zap.Int("n_users", rankingDataset.UserCount()),
		zap.Int32("n_user_labels", userLabelIndex.Len()),
		zap.Duration("used_time", time.Since(start)))
	LoadDatasetStepSecondsVec.WithLabelValues("load_users").Set(time.Since(start).Seconds())

	// STEP 2: pull items
	var items []data.Item
	itemLabelCount := make(map[string]int)
	itemLabelFirst := make(map[string]int32)
	itemLabelIndex := base.NewMapIndex()
	start = time.Now()
	itemChan, errChan := database.GetItemStream(newCtx, batchSize, itemTimeLimit)
	for batchItems := range itemChan {
		items = append(items, batchItems...)
		for _, item := range batchItems {
			rankingDataset.AddItem(item.ItemId)
			itemIndex := rankingDataset.ItemIndex.ToNumber(item.ItemId)
			if len(rankingDataset.ItemFeatures) == int(itemIndex) {
				rankingDataset.ItemFeatures = append(rankingDataset.ItemFeatures, nil)
			}
			features := ctr.ConvertLabelsToFeatures(item.Labels)
			rankingDataset.NumItemLabelUsed += len(features)
			rankingDataset.ItemFeatures[itemIndex] = make([]lo.Tuple2[int32, float32], 0, len(features))
			for _, feature := range features {
				itemLabelCount[feature.Name]++
				// Memorize the first occurrence.
				if itemLabelCount[feature.Name] == 1 {
					itemLabelFirst[feature.Name] = itemIndex
				}
				// Add the label to the index in second occurrence.
				if itemLabelCount[feature.Name] == 2 {
					itemLabelIndex.Add(feature.Name)
					firstItemIndex := itemLabelFirst[feature.Name]
					rankingDataset.ItemFeatures[firstItemIndex] = append(rankingDataset.ItemFeatures[firstItemIndex], lo.Tuple2[int32, float32]{
						A: itemLabelIndex.ToNumber(feature.Name),
						B: feature.Value,
					})
				}
				// Add the label to the item.
				if itemLabelCount[feature.Name] > 1 {
					rankingDataset.ItemFeatures[itemIndex] = append(rankingDataset.ItemFeatures[itemIndex], lo.Tuple2[int32, float32]{
						A: itemLabelIndex.ToNumber(feature.Name),
						B: feature.Value,
					})
				}
			}
			dataSet.AddItem(item)
		}
		span.Add(len(batchItems))
	}
	if err = <-errChan; err != nil {
		return nil, nil, errors.Trace(err)
	}
	rankingDataset.NumItemLabels = itemLabelIndex.Len()
	log.Logger().Debug("pulled items from database",
		zap.Int("n_items", rankingDataset.ItemCount()),
		zap.Int32("n_item_labels", itemLabelIndex.Len()),
		zap.Duration("used_time", time.Since(start)))
	LoadDatasetStepSecondsVec.WithLabelValues("load_items").Set(time.Since(start).Seconds())

	// create positive set
	positiveSet := make([]mapset.Set[int32], rankingDataset.UserCount())
	for i := range positiveSet {
		positiveSet[i] = mapset.NewSet[int32]()
	}

	// split item groups
	sort.Slice(items, func(i, j int) bool {
		return items[i].ItemId < items[j].ItemId
	})
	itemGroups := parallel.Split(items, m.Config.Master.NumJobs)

	// STEP 3: pull positive feedback
	var mu sync.Mutex
	var posFeedbackCount int
	start = time.Now()
	err = parallel.Parallel(len(itemGroups), m.Config.Master.NumJobs, func(_, i int) error {
		var itemFeedback []data.Feedback
		var itemGroupIndex int
		itemHasFeedback := make([]bool, len(itemGroups[i]))
		feedbackChan, errChan := database.GetFeedbackStream(newCtx, batchSize,
			data.WithBeginItemId(itemGroups[i][0].ItemId),
			data.WithEndItemId(itemGroups[i][len(itemGroups[i])-1].ItemId),
			feedbackTimeLimit,
			data.WithEndTime(*m.Config.Now()),
			data.WithFeedbackTypes(posFeedbackTypes...),
			data.WithOrderByItemId())
		for feedback := range feedbackChan {
			for _, f := range feedback {
				// convert user and item id to index
				userIndex := rankingDataset.UserIndex.ToNumber(f.UserId)
				if userIndex == base.NotId {
					continue
				}
				itemIndex := rankingDataset.ItemIndex.ToNumber(f.ItemId)
				if itemIndex == base.NotId {
					continue
				}
				// insert feedback to positive set
				positiveSet[userIndex].Add(itemIndex)

				mu.Lock()
				posFeedbackCount++
				// insert feedback to ranking dataset
				rankingDataset.AddFeedback(f.UserId, f.ItemId, false)
				// insert feedback to evaluator
				evaluator.Positive(f.FeedbackType, userIndex, itemIndex, f.Timestamp)
				mu.Unlock()

				// append item feedback
				if len(itemFeedback) == 0 || itemFeedback[len(itemFeedback)-1].ItemId == f.ItemId {
					itemFeedback = append(itemFeedback, f)
				} else {
					// add item to non-personalized recommenders
					itemHasFeedback[itemGroupIndex] = true
					for _, recommender := range nonPersonalizedRecommenders {
						recommender.Push(itemGroups[i][itemGroupIndex], itemFeedback)
					}
					itemFeedback = itemFeedback[:0]
					itemFeedback = append(itemFeedback, f)
				}
				// find item group index
				for itemGroupIndex = 0; itemGroupIndex < len(itemGroups[i]); itemGroupIndex++ {
					if itemGroups[i][itemGroupIndex].ItemId == f.ItemId {
						break
					}
				}
				dataSet.AddFeedback(f.UserId, f.ItemId)
			}
			span.Add(len(feedback))
		}

		// add item to non-personalized recommenders
		if len(itemFeedback) > 0 {
			itemHasFeedback[itemGroupIndex] = true
			for _, recommender := range nonPersonalizedRecommenders {
				recommender.Push(itemGroups[i][itemGroupIndex], itemFeedback)
			}
		}
		for index, hasFeedback := range itemHasFeedback {
			if !hasFeedback {
				for _, recommender := range nonPersonalizedRecommenders {
					recommender.Push(itemGroups[i][index], nil)
				}
			}
		}
		if err = <-errChan; err != nil {
			return errors.Trace(err)
		}
		return nil
	})
	if err != nil {
		return nil, nil, errors.Trace(err)
	}
	log.Logger().Debug("pulled positive feedback from database",
		zap.Int("n_positive_feedback", posFeedbackCount),
		zap.Duration("used_time", time.Since(start)))
	LoadDatasetStepSecondsVec.WithLabelValues("load_positive_feedback").Set(time.Since(start).Seconds())

	// create negative set
	negativeSet := make([]mapset.Set[int32], rankingDataset.UserCount())
	for i := range negativeSet {
		negativeSet[i] = mapset.NewSet[int32]()
	}

	// STEP 4: pull negative feedback
	start = time.Now()
	var negativeFeedbackCount float64
	err = parallel.Parallel(len(itemGroups), m.Config.Master.NumJobs, func(_, i int) error {
		feedbackChan, errChan := database.GetFeedbackStream(newCtx, batchSize,
			data.WithBeginItemId(itemGroups[i][0].ItemId),
			data.WithEndItemId(itemGroups[i][len(itemGroups[i])-1].ItemId),
			feedbackTimeLimit,
			data.WithEndTime(*m.Config.Now()),
			data.WithFeedbackTypes(readTypes...))
		for feedback := range feedbackChan {
			for _, f := range feedback {
				userIndex := rankingDataset.UserIndex.ToNumber(f.UserId)
				if userIndex == base.NotId {
					continue
				}
				itemIndex := rankingDataset.ItemIndex.ToNumber(f.ItemId)
				if itemIndex == base.NotId {
					continue
				}
				if !positiveSet[userIndex].Contains(itemIndex) {
					negativeSet[userIndex].Add(itemIndex)
				}

				mu.Lock()
				negativeFeedbackCount++
				evaluator.Read(userIndex, itemIndex, f.Timestamp)
				mu.Unlock()
			}
			span.Add(len(feedback))
		}
		if err = <-errChan; err != nil {
			return errors.Trace(err)
		}
		return nil
	})
	if err != nil {
		return nil, nil, errors.Trace(err)
	}
	log.Logger().Debug("pulled negative feedback from database",
		zap.Int("n_negative_feedback", int(negativeFeedbackCount)),
		zap.Duration("used_time", time.Since(start)))
	LoadDatasetStepSecondsVec.WithLabelValues("load_negative_feedback").Set(time.Since(start).Seconds())

	// STEP 5: create click dataset
	start = time.Now()
	unifiedIndex := base.NewUnifiedMapIndexBuilder()
	unifiedIndex.ItemIndex = rankingDataset.ItemIndex
	unifiedIndex.UserIndex = rankingDataset.UserIndex
	unifiedIndex.ItemLabelIndex = itemLabelIndex
	unifiedIndex.UserLabelIndex = userLabelIndex
	clickDataset = &ctr.Dataset{
		Index:        unifiedIndex.Build(),
		UserFeatures: rankingDataset.UserFeatures,
		ItemFeatures: rankingDataset.ItemFeatures,
	}
	for userIndex := range positiveSet {
		if positiveSet[userIndex].Cardinality() == 0 || negativeSet[userIndex].Cardinality() == 0 {
			// release positive set and negative set
			positiveSet[userIndex] = nil
			negativeSet[userIndex] = nil
			continue
		}
		// insert positive feedback
		for _, itemIndex := range positiveSet[userIndex].ToSlice() {
			clickDataset.Users.Append(int32(userIndex))
			clickDataset.Items.Append(itemIndex)
			clickDataset.Target.Append(1)
			clickDataset.PositiveCount++
		}
		// insert negative feedback
		for _, itemIndex := range negativeSet[userIndex].ToSlice() {
			clickDataset.Users.Append(int32(userIndex))
			clickDataset.Items.Append(itemIndex)
			clickDataset.Target.Append(-1)
			clickDataset.NegativeCount++
		}
		// release positive set and negative set
		positiveSet[userIndex] = nil
		negativeSet[userIndex] = nil
	}
	log.Logger().Debug("created ranking dataset",
		zap.Int("n_valid_positive", clickDataset.PositiveCount),
		zap.Int("n_valid_negative", clickDataset.NegativeCount),
		zap.Duration("used_time", time.Since(start)))
	LoadDatasetStepSecondsVec.WithLabelValues("create_ranking_dataset").Set(time.Since(start).Seconds())
	return clickDataset, dataSet, nil
}

func (m *Master) updateItemToItem(dataset *dataset.Dataset) error {
	ctx, span := m.tracer.Start(context.Background(), "Generate item-to-item recommendation",
		len(dataset.GetItems())*(len(m.Config.Recommend.ItemToItem)+1)*2)
	defer span.End()

	// Add built-in item-to-item recommenders
	itemToItemConfigs := m.Config.Recommend.ItemToItem
	if !lo.ContainsBy(itemToItemConfigs, func(item config.ItemToItemConfig) bool {
		return item.Name == cache.Neighbors
	}) {
		builtInConfig := config.ItemToItemConfig{}
		builtInConfig.Name = cache.Neighbors
		switch m.Config.Recommend.ItemNeighbors.NeighborType {
		case config.NeighborTypeSimilar:
			builtInConfig.Type = "tags"
			builtInConfig.Column = "item.Labels"
		case config.NeighborTypeRelated:
			builtInConfig.Type = "users"
		case config.NeighborTypeAuto:
			builtInConfig.Type = "auto"
		}
		itemToItemConfigs = append(itemToItemConfigs, builtInConfig)
	}

	// Build item-to-item recommenders
	itemToItemRecommenders := make([]logics.ItemToItem, 0, len(itemToItemConfigs))
	for _, cfg := range itemToItemConfigs {
		recommender, err := logics.NewItemToItem(cfg, m.Config.Recommend.CacheSize, dataset.GetTimestamp(), &logics.ItemToItemOptions{
			TagsIDF:      dataset.GetItemColumnValuesIDF(),
			UsersIDF:     dataset.GetUserIDF(),
			OpenAIConfig: m.Config.OpenAI,
		})
		if err != nil {
			return errors.Trace(err)
		}
		itemToItemRecommenders = append(itemToItemRecommenders, recommender)
	}

	// Push items to item-to-item recommenders
	for i, item := range dataset.GetItems() {
		if !item.IsHidden {
			for _, recommender := range itemToItemRecommenders {
				recommender.Push(&item, dataset.GetItemFeedback()[i])
				span.Add(1)
			}
		}
	}

	// Save item-to-item recommendations to cache
	for i, recommender := range itemToItemRecommenders {
		pool := recommender.Pool()
		for j, item := range recommender.Items() {
			itemToItemConfig := itemToItemConfigs[i]
			if m.needUpdateItemToItem(item.ItemId, itemToItemConfig) {
				pool.Run(func() {
					defer span.Add(1)
					score := recommender.PopAll(j)
					if score == nil {
						return
					}
					log.Logger().Debug("update item-to-item recommendation",
						zap.String("item_id", item.ItemId),
						zap.String("name", itemToItemConfig.Name),
						zap.Int("n_recommendations", len(score)))
					// Save item-to-item recommendation to cache
					if err := m.CacheClient.AddScores(ctx, cache.ItemToItem, cache.Key(itemToItemConfig.Name, item.ItemId), score); err != nil {
						log.Logger().Error("failed to save item-to-item recommendation to cache",
							zap.String("item_id", item.ItemId), zap.Error(err))
						return
					}
					// Save item-to-item digest and last update time to cache
					if err := m.CacheClient.Set(ctx,
						cache.String(cache.Key(cache.ItemToItemDigest, itemToItemConfig.Name, item.ItemId), itemToItemConfig.Hash()),
						cache.Time(cache.Key(cache.ItemToItemUpdateTime, itemToItemConfig.Name, item.ItemId), time.Now()),
					); err != nil {
						log.Logger().Error("failed to save item-to-item digest to cache",
							zap.String("item_id", item.ItemId), zap.Error(err))
						return
					}
					// Remove stale item-to-item recommendation
					if err := m.CacheClient.DeleteScores(ctx, []string{cache.ItemToItem}, cache.ScoreCondition{
						Subset: lo.ToPtr(cache.Key(itemToItemConfig.Name, item.ItemId)),
						Before: lo.ToPtr(recommender.Timestamp()),
					}); err != nil {
						log.Logger().Error("failed to remove stale item-to-item recommendation",
							zap.String("item_id", item.ItemId), zap.Error(err))
						return
					}
				})
			} else {
				span.Add(1)
			}
		}
		pool.Wait()
	}
	return nil
}

// needUpdateItemToItem checks if item-to-item recommendation needs to be updated.
func (m *Master) needUpdateItemToItem(itemId string, itemToItemConfig config.ItemToItemConfig) bool {
	ctx := context.Background()

	// check cache
	items, err := m.CacheClient.SearchScores(ctx, cache.ItemToItem,
		cache.Key(itemToItemConfig.Name, itemId), nil, 0, -1)
	if err != nil {
		log.Logger().Error("failed to fetch item-to-item recommendation",
			zap.String("item_id", itemId), zap.Error(err))
		return true
	} else if len(items) == 0 {
		return true
	}

	// check digest
	digest, err := m.CacheClient.Get(ctx, cache.Key(cache.ItemToItemDigest, itemToItemConfig.Name, itemId)).String()
	if err != nil {
		if !errors.Is(err, errors.NotFound) {
			log.Logger().Error("failed to read item-to-item digest", zap.Error(err))
		}
		return true
	}
	if digest != itemToItemConfig.Hash() {
		return true
	}

	// check update time
	updateTime, err := m.CacheClient.Get(ctx, cache.Key(cache.ItemToItemUpdateTime, itemToItemConfig.Name, itemId)).Time()
	if err != nil {
		if !errors.Is(err, errors.NotFound) {
			log.Logger().Error("failed to read last update item neighbors time", zap.Error(err))
		}
		return true
	}
	return updateTime.Before(time.Now().Add(-m.Config.Recommend.CacheExpire))
}

func (m *Master) updateUserToUser(dataset *dataset.Dataset) error {
	ctx, span := m.tracer.Start(context.Background(), "Generate user-to-user recommendation",
		len(dataset.GetUsers())*2)
	defer span.End()

	// Build user-to-user recommenders
	var cfg logics.UserToUserConfig
	cfg.Name = cache.Neighbors
	switch m.Config.Recommend.UserNeighbors.NeighborType {
	case config.NeighborTypeSimilar:
		cfg.Type = "tags"
		cfg.Column = "user.Labels"
	case config.NeighborTypeRelated:
		cfg.Type = "items"
	case config.NeighborTypeAuto:
		cfg.Type = "auto"
	}
	userToUserRecommender, err := logics.NewUserToUser(cfg, m.Config.Recommend.CacheSize, dataset.GetTimestamp(), &logics.UserToUserOptions{
		TagsIDF:  dataset.GetUserColumnValuesIDF(),
		ItemsIDF: dataset.GetItemIDF(),
	})
	if err != nil {
		return errors.Trace(err)
	}

	// Push users to user-to-user recommender
	for i, user := range dataset.GetUsers() {
		userToUserRecommender.Push(&user, dataset.GetUserFeedback()[i])
		span.Add(1)
	}

	// Save user-to-user recommendations to cache
	for j, user := range userToUserRecommender.Users() {
		if m.needUpdateUserToUser(user.UserId) {
			score := userToUserRecommender.PopAll(j)
			if score == nil {
				continue
			}
			log.Logger().Debug("update user neighbors",
				zap.String("user_id", user.UserId),
				zap.Int("n_recommendations", len(score)))
			// Save user-to-user recommendations to cache
			if err := m.CacheClient.AddScores(ctx, cache.UserToUser, cache.Key(cache.Neighbors, user.UserId), score); err != nil {
				log.Logger().Error("failed to save user neighbors to cache", zap.String("user_id", user.UserId), zap.Error(err))
				continue
			}
			// Save user-to-user digest and last update time to cache
			if err := m.CacheClient.Set(ctx,
				cache.String(cache.Key(cache.UserToUserDigest, cache.Key(cache.Neighbors, user.UserId)), m.Config.UserNeighborDigest()),
				cache.Time(cache.Key(cache.UserToUserUpdateTime, cache.Key(cache.Neighbors, user.UserId)), time.Now()),
			); err != nil {
				log.Logger().Error("failed to save user neighbors digest to cache", zap.String("user_id", user.UserId), zap.Error(err))
				continue
			}
		}
		span.Add(1)
	}
	return nil
}

// needUpdateUserToUser checks if user-to-user recommendation needs to be updated.
func (m *Master) needUpdateUserToUser(userId string) bool {
	ctx := context.Background()

	// check cache
	if items, err := m.CacheClient.SearchScores(ctx, cache.UserToUser, cache.Key(cache.Neighbors, userId), nil, 0, -1); err != nil {
		log.Logger().Error("failed to load user neighbors", zap.String("user_id", userId), zap.Error(err))
		return true
	} else if len(items) == 0 {
		return true
	}

	// read digest
	cacheDigest, err := m.CacheClient.Get(ctx, cache.Key(cache.UserToUserDigest, cache.Key(cache.Neighbors, userId))).String()
	if err != nil {
		if !errors.Is(err, errors.NotFound) {
			log.Logger().Error("failed to read user neighbors digest", zap.Error(err))
		}
		return true
	}
	if cacheDigest != m.Config.UserNeighborDigest() {
		return true
	}

	// check update time
	updateTime, err := m.CacheClient.Get(ctx, cache.Key(cache.UserToUserUpdateTime, cache.Key(cache.Neighbors, userId))).Time()
	if err != nil {
		if !errors.Is(err, errors.NotFound) {
			log.Logger().Error("failed to read last update user neighbors time", zap.Error(err))
		}
		return true
	}
	return updateTime.Before(time.Now().Add(-m.Config.Recommend.CacheExpire))
}

func (m *Master) trainCollaborativeFiltering(trainSet, testSet dataset.CFSplit) error {
	newCtx, span := m.tracer.Start(context.Background(), "Train Collaborative Filtering Model", 1)
	defer span.End()

	if trainSet.CountUsers() == 0 {
		span.Fail(errors.New("No user found."))
		return nil
	} else if trainSet.CountItems() == 0 {
		span.Fail(errors.New("No item found."))
		return nil
	} else if trainSet.Count() == 0 {
		span.Fail(errors.New("No feedback found."))
		return nil
	} else if trainSet.Count() == m.collaborativeFilteringTrainSetSize {
		log.Logger().Info("collaborative filtering dataset not changed")
		return nil
	}

	bestModelName, bestModel, bestModelScore := m.collaborativeFilteringSearcher.GetBestModel()
	m.collaborativeFilteringModelMutex.Lock()
	if bestModel != nil && !bestModel.Invalid() &&
		(bestModelName != m.collaborativeFilteringModelName ||
			bestModel.GetParams().ToString() != m.CollaborativeFilteringModel.GetParams().ToString()) &&
		(bestModelScore.NDCG > m.collaborativeFilteringModelScore.NDCG) {
		// 1. best ranking model must have been found.
		// 2. best ranking model must be different from current model
		// 3. best ranking model must perform better than current model
		m.CollaborativeFilteringModel = bestModel
		m.collaborativeFilteringModelName = bestModelName
		m.collaborativeFilteringModelScore = bestModelScore
		log.Logger().Info("find better collaborative filtering model",
			zap.Any("score", bestModelScore),
			zap.String("name", bestModelName),
			zap.Any("params", m.CollaborativeFilteringModel.GetParams()))
	}
	collaborativeFilteringModel := cf.Clone(m.CollaborativeFilteringModel)
	m.collaborativeFilteringModelMutex.Unlock()

	startFitTime := time.Now()
	score := collaborativeFilteringModel.Fit(newCtx, trainSet, testSet, cf.NewFitConfig())
	CollaborativeFilteringFitSeconds.Set(time.Since(startFitTime).Seconds())

	// update ranking model
	m.collaborativeFilteringModelMutex.Lock()
	m.CollaborativeFilteringModel = collaborativeFilteringModel
	m.CollaborativeFilteringModelVersion++
	m.collaborativeFilteringTrainSetSize = trainSet.Count()
	m.collaborativeFilteringModelScore = score
	m.collaborativeFilteringModelMutex.Unlock()
	log.Logger().Info("fit collaborative filtering model completed",
		zap.String("version", fmt.Sprintf("%x", m.CollaborativeFilteringModelVersion)))
	CollaborativeFilteringNDCG10.Set(float64(score.NDCG))
	CollaborativeFilteringRecall10.Set(float64(score.Recall))
	CollaborativeFilteringPrecision10.Set(float64(score.Precision))
	MemoryInUseBytesVec.WithLabelValues("collaborative_filtering_model").Set(float64(sizeof.DeepSize(m.CollaborativeFilteringModel)))
	if err := m.CacheClient.Set(context.Background(), cache.Time(cache.Key(cache.GlobalMeta, cache.LastFitMatchingModelTime), time.Now())); err != nil {
		log.Logger().Error("failed to write meta", zap.Error(err))
	}

	// caching model
	m.collaborativeFilteringModelMutex.RLock()
	m.localCache.CollaborativeFilteringModelName = m.collaborativeFilteringModelName
	m.localCache.CollaborativeFilteringModelVersion = m.CollaborativeFilteringModelVersion
	m.localCache.CollaborativeFilteringModel = collaborativeFilteringModel
	m.localCache.CollaborativeFilteringModelScore = score
	m.collaborativeFilteringModelMutex.RUnlock()
	if m.localCache.ClickModel == nil || m.localCache.ClickModel.Invalid() {
		log.Logger().Info("wait click model")
	} else if err := m.localCache.WriteLocalCache(); err != nil {
		log.Logger().Error("failed to write local cache", zap.Error(err))
	} else {
		log.Logger().Info("write model to local cache",
			zap.String("collaborative_filtering_model_name", m.localCache.CollaborativeFilteringModelName),
			zap.String("collaborative_filtering_model_version", encoding.Hex(m.localCache.CollaborativeFilteringModelVersion)),
			zap.Float32("collaborative_filtering_model_score", m.localCache.CollaborativeFilteringModelScore.NDCG),
			zap.Any("collaborative_filtering_model_params", m.localCache.CollaborativeFilteringModel.GetParams()))
	}
	return nil
}<|MERGE_RESOLUTION|>--- conflicted
+++ resolved
@@ -208,7 +208,6 @@
 	if err = m.updateItemToItem(dataSet); err != nil {
 		log.Logger().Error("failed to update item-to-item recommendation", zap.Error(err))
 	}
-<<<<<<< HEAD
 
 	LoadDatasetTotalSeconds.Set(time.Since(initialStartTime).Seconds())
 	return nil
@@ -306,10 +305,12 @@
 			zap.String("ranking_model_version", encoding.Hex(t.localCache.RankingModelVersion)),
 			zap.Float32("ranking_model_score", t.localCache.RankingModelScore.NDCG),
 			zap.Any("ranking_model_params", t.localCache.RankingModel.GetParams()))
-=======
+	}
+
+	// t.taskMonitor.Finish(TaskFitRankingModel)
+	t.lastNumFeedback = numFeedback
 	if err = m.trainCollaborativeFiltering(m.rankingTrainSet, m.rankingTestSet); err != nil {
 		log.Logger().Error("failed to train collaborative filtering model", zap.Error(err))
->>>>>>> 6f84f5c6
 	}
 	return nil
 }
