// Copyright 2020 gorse Project Authors
//
// Licensed under the Apache License, Version 2.0 (the "License");
// you may not use this file except in compliance with the License.
// You may obtain a copy of the License at
//
// http://www.apache.org/licenses/LICENSE-2.0
//
// Unless required by applicable law or agreed to in writing, software
// distributed under the License is distributed on an "AS IS" BASIS,
// WITHOUT WARRANTIES OR CONDITIONS OF ANY KIND, either express or implied.
// See the License for the specific language governing permissions and
// limitations under the License.

package master

import (
	"context"
	"fmt"
	"math"
	"math/rand"
	"net"
	"net/http"
	"os"
	"sync"
	"time"

	"github.com/coreos/go-oidc/v3/oidc"
	"github.com/emicklei/go-restful/v3"
	"github.com/jellydator/ttlcache/v3"
	"github.com/juju/errors"
	"github.com/sashabaranov/go-openai"
	"github.com/zhenghaoz/gorse/base"
	"github.com/zhenghaoz/gorse/base/encoding"
	"github.com/zhenghaoz/gorse/base/log"
	"github.com/zhenghaoz/gorse/base/progress"
	"github.com/zhenghaoz/gorse/base/task"
	"github.com/zhenghaoz/gorse/common/parallel"
	"github.com/zhenghaoz/gorse/common/sizeof"
	"github.com/zhenghaoz/gorse/common/util"
	"github.com/zhenghaoz/gorse/config"
	"github.com/zhenghaoz/gorse/dataset"
	"github.com/zhenghaoz/gorse/model/cf"
	"github.com/zhenghaoz/gorse/model/ctr"
	"github.com/zhenghaoz/gorse/protocol"
	"github.com/zhenghaoz/gorse/server"
	"github.com/zhenghaoz/gorse/storage"
	"github.com/zhenghaoz/gorse/storage/cache"
	"github.com/zhenghaoz/gorse/storage/data"
	"github.com/zhenghaoz/gorse/storage/meta"
	"go.opentelemetry.io/otel"
	"go.opentelemetry.io/otel/propagation"
	"go.uber.org/zap"
	"golang.org/x/oauth2"
	"google.golang.org/grpc"
)

type ScheduleState struct {
	IsRunning   bool      `json:"is_running"`
	SearchModel bool      `json:"search_model"`
	StartTime   time.Time `json:"start_time"`
}

// Master is the master node.
type Master struct {
	protocol.UnimplementedMasterServer
	server.RestServer
	grpcServer *grpc.Server

	tracer         *progress.Tracer
	remoteProgress sync.Map
	jobsScheduler  *task.JobsScheduler
	cacheFile      string
	openAIClient   *openai.Client

	// cluster meta cache
	metaStore meta.Database

	// ranking dataset
	rankingTrainSet  dataset.CFSplit
	rankingTestSet   dataset.CFSplit
	rankingDataMutex sync.RWMutex

	// click dataset
	clickTrainSet  *ctr.Dataset
	clickTestSet   *ctr.Dataset
	clickDataMutex sync.RWMutex

	// collaborative filtering
	collaborativeFilteringTrainSetSize int
	collaborativeFilteringModelName    string
	collaborativeFilteringModelScore   cf.Score
	collaborativeFilteringModelMutex   sync.RWMutex
	collaborativeFilteringSearcher     *cf.ModelSearcher

	// click model
	clickScore         ctr.Score
	clickModelMutex    sync.RWMutex
	clickModelSearcher *ctr.ModelSearcher

	// oauth2
	oauth2Config oauth2.Config
	verifier     *oidc.IDTokenVerifier
	tokenCache   *ttlcache.Cache[string, UserInfo]

	localCache *LocalCache

	// events
	fitTicker    *time.Ticker
	importedChan *parallel.ConditionChannel // feedback inserted events
	loadDataChan *parallel.ConditionChannel // dataset loaded events
	triggerChan  *parallel.ConditionChannel // manually trigger events

	scheduleState         ScheduleState
	workerScheduleHandler http.HandlerFunc
}

// NewMaster creates a master node.
func NewMaster(cfg *config.Config, cacheFile string, managedMode bool) *Master {
	rand.Seed(time.Now().UnixNano())

	// setup trace provider
	tp, err := cfg.Tracing.NewTracerProvider()
	if err != nil {
		log.Logger().Fatal("failed to create trace provider", zap.Error(err))
	}
	otel.SetTracerProvider(tp)
	otel.SetErrorHandler(log.GetErrorHandler())
	otel.SetTextMapPropagator(propagation.NewCompositeTextMapPropagator(propagation.TraceContext{}, propagation.Baggage{}))

	// setup OpenAI client
	clientConfig := openai.DefaultConfig(cfg.OpenAI.AuthToken)
	clientConfig.BaseURL = cfg.OpenAI.BaseURL
	// setup OpenAI logger
	log.InitOpenAILogger(cfg.OpenAI.LogFile)
	// setup OpenAI rate limiter
	parallel.InitChatCompletionLimiters(cfg.OpenAI.ChatCompletionRPM, cfg.OpenAI.ChatCompletionTPM)
	parallel.InitEmbeddingLimiters(cfg.OpenAI.EmbeddingRPM, cfg.OpenAI.EmbeddingTPM)

	m := &Master{
		// create task monitor
		cacheFile:     cacheFile,
		jobsScheduler: task.NewJobsScheduler(cfg.Master.NumJobs),
		tracer:        progress.NewTracer("master"),
		openAIClient:  openai.NewClientWithConfig(clientConfig),
		// default ranking model
		collaborativeFilteringModelName: "bpr",
		collaborativeFilteringSearcher: cf.NewModelSearcher(
			cfg.Recommend.Collaborative.ModelSearchEpoch,
			cfg.Recommend.Collaborative.ModelSearchTrials,
			cfg.Recommend.Collaborative.EnableModelSizeSearch,
		),
		// default click model
		clickModelSearcher: ctr.NewModelSearcher(
			cfg.Recommend.Collaborative.ModelSearchEpoch,
			cfg.Recommend.Collaborative.ModelSearchTrials,
			cfg.Recommend.Collaborative.EnableModelSizeSearch,
		),
		RestServer: server.RestServer{
			Settings: &config.Settings{
<<<<<<< HEAD
				Config:       cfg,
				CacheClient:  cache.NoDatabase{},
				DataClient:   data.NoDatabase{},
				RankingModel: cf.NewBPR(nil),
				ClickModel:   ctr.NewFM(nil),
=======
				Config:                      cfg,
				CacheClient:                 cache.NoDatabase{},
				DataClient:                  data.NoDatabase{},
				CollaborativeFilteringModel: cf.NewBPR(nil),
				ClickModel:                  click.NewFM(nil),
>>>>>>> 6f84f5c6
				// init versions
				CollaborativeFilteringModelVersion: rand.Int63(),
				ClickModelVersion:                  rand.Int63(),
			},
			HttpHost:   cfg.Master.HttpHost,
			HttpPort:   cfg.Master.HttpPort,
			WebService: new(restful.WebService),
		},
		fitTicker:    time.NewTicker(cfg.Recommend.Collaborative.ModelFitPeriod),
		importedChan: parallel.NewConditionChannel(),
		loadDataChan: parallel.NewConditionChannel(),
		triggerChan:  parallel.NewConditionChannel(),
	}

	// enable deep learning
	if cfg.Experimental.EnableDeepLearning {
		log.Logger().Debug("enable deep learning")
<<<<<<< HEAD
		m.ClickModel = ctr.NewDeepFM(model.Params{
			model.BatchSize: cfg.Experimental.DeepLearningBatchSize,
		})
=======
>>>>>>> 6f84f5c6
	}

	return m
}

// Serve starts the master node.
func (m *Master) Serve() {

	// load local cached model
	var err error
	m.localCache, err = LoadLocalCache(m.cacheFile)
	if err != nil {
		if errors.Is(err, errors.NotFound) {
			log.Logger().Info("no local cache found, create a new one", zap.String("path", m.cacheFile))
		} else {
			log.Logger().Error("failed to load local cache", zap.String("path", m.cacheFile), zap.Error(err))
		}
	}
	if m.localCache.CollaborativeFilteringModel != nil {
		log.Logger().Info("load cached ranking model",
			zap.String("model_name", m.localCache.CollaborativeFilteringModelName),
			zap.String("model_version", encoding.Hex(m.localCache.CollaborativeFilteringModelVersion)),
			zap.Float32("model_score", m.localCache.CollaborativeFilteringModelScore.NDCG),
			zap.Any("params", m.localCache.CollaborativeFilteringModel.GetParams()))
		m.CollaborativeFilteringModel = m.localCache.CollaborativeFilteringModel
		m.collaborativeFilteringModelName = m.localCache.CollaborativeFilteringModelName
		m.CollaborativeFilteringModelVersion = m.localCache.CollaborativeFilteringModelVersion
		m.collaborativeFilteringModelScore = m.localCache.CollaborativeFilteringModelScore
		CollaborativeFilteringPrecision10.Set(float64(m.collaborativeFilteringModelScore.Precision))
		CollaborativeFilteringRecall10.Set(float64(m.collaborativeFilteringModelScore.Recall))
		CollaborativeFilteringNDCG10.Set(float64(m.collaborativeFilteringModelScore.NDCG))
		MemoryInUseBytesVec.WithLabelValues("collaborative_filtering_model").Set(float64(sizeof.DeepSize(m.CollaborativeFilteringModel)))
	}
	if m.localCache.ClickModel != nil {
		log.Logger().Info("load cached click model",
			zap.String("model_version", encoding.Hex(m.localCache.ClickModelVersion)),
			zap.Float32("model_score", m.localCache.ClickModelScore.Precision),
			zap.Any("params", m.localCache.ClickModel.GetParams()))
		m.ClickModel = m.localCache.ClickModel
		m.clickScore = m.localCache.ClickModelScore
		m.ClickModelVersion = m.localCache.ClickModelVersion
		RankingPrecision.Set(float64(m.clickScore.Precision))
		RankingRecall.Set(float64(m.clickScore.Recall))
		RankingAUC.Set(float64(m.clickScore.AUC))
		MemoryInUseBytesVec.WithLabelValues("ranking_model").Set(float64(sizeof.DeepSize(m.ClickModel)))
	}

	// connect meta database
	m.metaStore, err = meta.Open(fmt.Sprintf("sqlite://%s/gorse_meta.db", os.TempDir()), m.Config.Master.MetaTimeout)
	if err != nil {
		log.Logger().Fatal("failed to connect meta database", zap.Error(err))
	}
	if err = m.metaStore.Init(); err != nil {
		log.Logger().Fatal("failed to init meta database", zap.Error(err))
	}

	// connect data database
	m.DataClient, err = data.Open(m.Config.Database.DataStore, m.Config.Database.DataTablePrefix,
		storage.WithIsolationLevel(m.Config.Database.MySQL.IsolationLevel))
	if err != nil {
		log.Logger().Fatal("failed to connect data database", zap.Error(err),
			zap.String("database", log.RedactDBURL(m.Config.Database.DataStore)))
	}
	if err = m.DataClient.Init(); err != nil {
		log.Logger().Fatal("failed to init database", zap.Error(err))
	}

	// connect cache database
	m.CacheClient, err = cache.Open(m.Config.Database.CacheStore, m.Config.Database.CacheTablePrefix,
		storage.WithIsolationLevel(m.Config.Database.MySQL.IsolationLevel))
	if err != nil {
		log.Logger().Fatal("failed to connect cache database", zap.Error(err),
			zap.String("database", log.RedactDBURL(m.Config.Database.CacheStore)))
	}
	if err = m.CacheClient.Init(); err != nil {
		log.Logger().Fatal("failed to init database", zap.Error(err))
	}

	go m.RunPrivilegedTasksLoop()
	log.Logger().Info("start model fit", zap.Duration("period", m.Config.Recommend.Collaborative.ModelFitPeriod))
	go m.RunRagtagTasksLoop()
	log.Logger().Info("start model searcher", zap.Duration("period", m.Config.Recommend.Collaborative.ModelSearchPeriod))

	// start rpc server
	go func() {
		log.Logger().Info("start rpc server",
			zap.String("host", m.Config.Master.Host),
			zap.Int("port", m.Config.Master.Port),
			zap.Bool("ssl_mode", m.Config.Master.SSLMode),
			zap.String("ssl_ca", m.Config.Master.SSLCA),
			zap.String("ssl_cert", m.Config.Master.SSLCert),
			zap.String("ssl_key", m.Config.Master.SSLKey))
		opts := []grpc.ServerOption{grpc.MaxSendMsgSize(math.MaxInt)}
		if m.Config.Master.SSLMode {
			c, err := util.NewServerCreds(&util.TLSConfig{
				SSLCA:   m.Config.Master.SSLCA,
				SSLCert: m.Config.Master.SSLCert,
				SSLKey:  m.Config.Master.SSLKey,
			})
			if err != nil {
				log.Logger().Fatal("failed to load server TLS", zap.Error(err))
			}
			opts = append(opts, grpc.Creds(c))
		}
		lis, err := net.Listen("tcp", fmt.Sprintf("%s:%d", m.Config.Master.Host, m.Config.Master.Port))
		if err != nil {
			log.Logger().Fatal("failed to listen", zap.Error(err))
		}
		m.grpcServer = grpc.NewServer(opts...)
		protocol.RegisterMasterServer(m.grpcServer, m)
		protocol.RegisterCacheStoreServer(m.grpcServer, cache.NewProxyServer(m.CacheClient))
		protocol.RegisterDataStoreServer(m.grpcServer, data.NewProxyServer(m.DataClient))
		if err = m.grpcServer.Serve(lis); err != nil {
			log.Logger().Fatal("failed to start rpc server", zap.Error(err))
		}
	}()

	if m.Config.OIDC.Enable {
		provider, err := oidc.NewProvider(context.Background(), m.Config.OIDC.Issuer)
		if err != nil {
			log.Logger().Error("failed to create oidc provider", zap.Error(err))
		} else {
			m.verifier = provider.Verifier(&oidc.Config{ClientID: m.Config.OIDC.ClientID})
			m.oauth2Config = oauth2.Config{
				ClientID:     m.Config.OIDC.ClientID,
				ClientSecret: m.Config.OIDC.ClientSecret,
				RedirectURL:  m.Config.OIDC.RedirectURL,
				Endpoint:     provider.Endpoint(),
				Scopes:       []string{oidc.ScopeOpenID, "profile", "email"},
			}
			m.tokenCache = ttlcache.New(ttlcache.WithTTL[string, UserInfo](time.Hour))
			go m.tokenCache.Start()
		}
	}

	// start http server
	m.StartHttpServer()
}

func (m *Master) Shutdown() {
	// stop http server
	err := m.HttpServer.Shutdown(context.TODO())
	if err != nil {
		log.Logger().Error("failed to shutdown http server", zap.Error(err))
	}
	// stop grpc server
	m.grpcServer.GracefulStop()
}

func (m *Master) RunPrivilegedTasksLoop() {
	defer base.CheckPanic()
	var (
		err   error
		tasks = []Task{
			NewFitClickModelTask(m),
		}
		firstLoop = true
	)
	go func() {
		m.importedChan.Signal()
		for {
			if m.checkDataImported() {
				m.importedChan.Signal()
			}
			time.Sleep(time.Second)
		}
	}()
	for {
		select {
		case <-m.fitTicker.C:
		case <-m.importedChan.C:
		}

		// download dataset
		err = m.runLoadDatasetTask()
		if err != nil {
			log.Logger().Error("failed to load ranking dataset", zap.Error(err))
			continue
		}
		if m.rankingTrainSet.CountUsers() == 0 && m.rankingTrainSet.CountItems() == 0 && m.rankingTrainSet.CountFeedback() == 0 {
			log.Logger().Warn("empty ranking dataset",
				zap.Strings("positive_feedback_type", m.Config.Recommend.DataSource.PositiveFeedbackTypes))
			continue
		}

		if firstLoop {
			m.loadDataChan.Signal()
			firstLoop = false
		}

		var registeredTask []Task
		for _, t := range tasks {
			if m.jobsScheduler.Register(t.name(), t.priority(), true) {
				registeredTask = append(registeredTask, t)
			}
		}
		for _, t := range registeredTask {
			go func(task Task) {
				j := m.jobsScheduler.GetJobsAllocator(task.name())
				defer m.jobsScheduler.Unregister(task.name())
				j.Init()
				if err := task.run(context.Background(), j); err != nil {
					log.Logger().Error("failed to run task", zap.String("task", task.name()), zap.Error(err))
					return
				}
			}(t)
		}
	}
}

// RunRagtagTasksLoop searches optimal recommendation model in background. It never modifies variables other than
// collaborativeFilteringSearcher, clickSearchedModel and clickSearchedScore.
func (m *Master) RunRagtagTasksLoop() {
	defer base.CheckPanic()
	<-m.loadDataChan.C
	var (
		err   error
		tasks = []Task{
			NewCacheGarbageCollectionTask(m),
			NewSearchRankingModelTask(m),
			NewSearchClickModelTask(m),
		}
	)
	for {
		if m.rankingTrainSet == nil || m.clickTrainSet == nil {
			time.Sleep(time.Second)
			continue
		}
		var registeredTask []Task
		for _, t := range tasks {
			if m.jobsScheduler.Register(t.name(), t.priority(), false) {
				registeredTask = append(registeredTask, t)
			}
		}
		for _, t := range registeredTask {
			go func(task Task) {
				defer m.jobsScheduler.Unregister(task.name())
				j := m.jobsScheduler.GetJobsAllocator(task.name())
				j.Init()
				if err = task.run(context.Background(), j); err != nil {
					log.Logger().Error("failed to run task", zap.String("task", task.name()), zap.Error(err))
				}
			}(t)
		}
		time.Sleep(m.Config.Recommend.Collaborative.ModelSearchPeriod)
	}
}

<<<<<<< HEAD
func (m *Master) RunManagedTasksLoop() {
	var (
		privilegedTasks = []Task{
			NewFitClickModelTask(m),
			NewFitRankingModelTask(m),
		}
		ragtagTasks = []Task{
			NewCacheGarbageCollectionTask(m),
			NewSearchRankingModelTask(m),
			NewSearchClickModelTask(m),
		}
	)

	for range m.triggerChan.C {
		func() {
			defer base.CheckPanic()

			searchModel := m.scheduleState.SearchModel
			m.scheduleState.IsRunning = true
			m.scheduleState.StartTime = time.Now()
			defer func() {
				m.scheduleState.IsRunning = false
				m.scheduleState.SearchModel = false
				m.scheduleState.StartTime = time.Time{}
			}()
			_ = searchModel

			// download dataset
			if err := m.runLoadDatasetTask(); err != nil {
				log.Logger().Error("failed to load ranking dataset", zap.Error(err))
				return
			}
			if m.rankingTrainSet.CountUsers() == 0 && m.rankingTrainSet.CountItems() == 0 && m.rankingTrainSet.CountFeedback() == 0 {
				log.Logger().Warn("empty ranking dataset",
					zap.Strings("positive_feedback_type", m.Config.Recommend.DataSource.PositiveFeedbackTypes))
				return
			}

			var registeredTask []Task
			for _, t := range privilegedTasks {
				if m.jobsScheduler.Register(t.name(), t.priority(), true) {
					registeredTask = append(registeredTask, t)
				}
			}
			if searchModel {
				for _, t := range ragtagTasks {
					if m.jobsScheduler.Register(t.name(), t.priority(), false) {
						registeredTask = append(registeredTask, t)
					}
				}
			}

			var wg sync.WaitGroup
			wg.Add(len(registeredTask))
			for _, t := range registeredTask {
				go func(task Task) {
					j := m.jobsScheduler.GetJobsAllocator(task.name())
					defer m.jobsScheduler.Unregister(task.name())
					defer wg.Done()
					j.Init()
					if err := task.run(context.Background(), j); err != nil {
						log.Logger().Error("failed to run task", zap.String("task", task.name()), zap.Error(err))
						return
					}
				}(t)
			}
			wg.Wait()
		}()
	}
}

=======
>>>>>>> 6f84f5c6
func (m *Master) checkDataImported() bool {
	ctx := context.Background()
	isDataImported, err := m.CacheClient.Get(ctx, cache.Key(cache.GlobalMeta, cache.DataImported)).Integer()
	if err != nil {
		if !errors.Is(err, errors.NotFound) {
			log.Logger().Error("failed to read meta", zap.Error(err))
		}
		return false
	}
	if isDataImported > 0 {
		err = m.CacheClient.Set(ctx, cache.Integer(cache.Key(cache.GlobalMeta, cache.DataImported), 0))
		if err != nil {
			log.Logger().Error("failed to write meta", zap.Error(err))
		}
		return true
	}
	return false
}

func (m *Master) notifyDataImported() {
	ctx := context.Background()
	err := m.CacheClient.Set(ctx, cache.Integer(cache.Key(cache.GlobalMeta, cache.DataImported), 1))
	if err != nil {
		log.Logger().Error("failed to write meta", zap.Error(err))
	}
}<|MERGE_RESOLUTION|>--- conflicted
+++ resolved
@@ -158,19 +158,11 @@
 		),
 		RestServer: server.RestServer{
 			Settings: &config.Settings{
-<<<<<<< HEAD
-				Config:       cfg,
-				CacheClient:  cache.NoDatabase{},
-				DataClient:   data.NoDatabase{},
-				RankingModel: cf.NewBPR(nil),
-				ClickModel:   ctr.NewFM(nil),
-=======
 				Config:                      cfg,
 				CacheClient:                 cache.NoDatabase{},
 				DataClient:                  data.NoDatabase{},
 				CollaborativeFilteringModel: cf.NewBPR(nil),
 				ClickModel:                  click.NewFM(nil),
->>>>>>> 6f84f5c6
 				// init versions
 				CollaborativeFilteringModelVersion: rand.Int63(),
 				ClickModelVersion:                  rand.Int63(),
@@ -188,12 +180,6 @@
 	// enable deep learning
 	if cfg.Experimental.EnableDeepLearning {
 		log.Logger().Debug("enable deep learning")
-<<<<<<< HEAD
-		m.ClickModel = ctr.NewDeepFM(model.Params{
-			model.BatchSize: cfg.Experimental.DeepLearningBatchSize,
-		})
-=======
->>>>>>> 6f84f5c6
 	}
 
 	return m
@@ -442,7 +428,6 @@
 	}
 }
 
-<<<<<<< HEAD
 func (m *Master) RunManagedTasksLoop() {
 	var (
 		privilegedTasks = []Task{
@@ -514,8 +499,6 @@
 	}
 }
 
-=======
->>>>>>> 6f84f5c6
 func (m *Master) checkDataImported() bool {
 	ctx := context.Background()
 	isDataImported, err := m.CacheClient.Get(ctx, cache.Key(cache.GlobalMeta, cache.DataImported)).Integer()
