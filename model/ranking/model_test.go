--- conflicted
+++ resolved
@@ -82,12 +82,8 @@
 	})
 	fitConfig, tracker := newFitConfigWithTestTracker(30)
 	score := m.Fit(trainSet, testSet, fitConfig)
-<<<<<<< HEAD
+	tracker.AssertExpectations(t)
 	assert.InDelta(t, 0.36, score.NDCG, benchDelta)
-=======
-	tracker.AssertExpectations(t)
-	assertEpsilon(t, 0.36, score.NDCG, benchEpsilon)
->>>>>>> bf24f028
 
 	// test predict
 	assert.Equal(t, m.Predict("1", "1"), m.InternalPredict(1, 1))
@@ -130,12 +126,9 @@
 	})
 	fitConfig, tracker := newFitConfigWithTestTracker(10)
 	score := m.Fit(trainSet, testSet, fitConfig)
-<<<<<<< HEAD
-	assert.InDelta(t, 0.36, score.NDCG, benchDelta)
-=======
 	tracker.AssertExpectations(t)
 	assertEpsilon(t, 0.36, score.NDCG, benchEpsilon)
->>>>>>> bf24f028
+	assert.InDelta(t, 0.36, score.NDCG, benchDelta)
 
 	// test predict
 	assert.Equal(t, m.Predict("1", "1"), m.InternalPredict(1, 1))
@@ -177,12 +170,9 @@
 	})
 	fitConfig, tracker := newFitConfigWithTestTracker(30)
 	score := m.Fit(trainSet, testSet, fitConfig)
-<<<<<<< HEAD
-	assert.InDelta(t, 0.36, score.NDCG, benchDelta)
-=======
 	tracker.AssertExpectations(t)
 	assertEpsilon(t, 0.36, score.NDCG, benchEpsilon)
->>>>>>> bf24f028
+	assert.InDelta(t, 0.36, score.NDCG, benchDelta)
 
 	// test predict
 	assert.Equal(t, m.Predict("1", "1"), m.InternalPredict(1, 1))
