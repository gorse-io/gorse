// Copyright 2020 gorse Project Authors
//
// Licensed under the Apache License, Version 2.0 (the "License");
// you may not use this file except in compliance with the License.
// You may obtain a copy of the License at
//
// http://www.apache.org/licenses/LICENSE-2.0
//
// Unless required by applicable law or agreed to in writing, software
// distributed under the License is distributed on an "AS IS" BASIS,
// WITHOUT WARRANTIES OR CONDITIONS OF ANY KIND, either express or implied.
// See the License for the specific language governing permissions and
// limitations under the License.

package ranking

import (
	"fmt"
	"github.com/juju/errors"
<<<<<<< HEAD
	"sync"
	"time"

=======
>>>>>>> bf24f028
	"github.com/zhenghaoz/gorse/base"
	"github.com/zhenghaoz/gorse/model"
	"go.uber.org/zap"
	"sync"
	"time"
)

// ParamsSearchResult contains the return of grid search.
type ParamsSearchResult struct {
	BestModel  Model
	BestScore  Score
	BestParams model.Params
	BestIndex  int
	Scores     []Score
	Params     []model.Params
}

func (r *ParamsSearchResult) AddScore(params model.Params, score Score) {
	r.Scores = append(r.Scores, score)
	r.Params = append(r.Params, params.Copy())
	if len(r.Scores) == 0 || score.NDCG > r.BestScore.NDCG {
		r.BestScore = score
		r.BestParams = params.Copy()
		r.BestIndex = len(r.Params) - 1
	}
}

// GridSearchCV finds the best parameters for a model.
func GridSearchCV(estimator Model, trainSet *DataSet, testSet *DataSet, paramGrid model.ParamsGrid,
	seed int64, fitConfig *FitConfig, runner model.Runner) ParamsSearchResult {
	// Retrieve parameter names and length
	paramNames := make([]model.ParamName, 0, len(paramGrid))
	count := 1
	for paramName, values := range paramGrid {
		paramNames = append(paramNames, paramName)
		count *= len(values)
	}
	// Construct DFS procedure
	results := ParamsSearchResult{
		Scores: make([]Score, 0, count),
		Params: make([]model.Params, 0, count),
	}
	var dfs func(deep int, params model.Params)
	progress := 0
	dfs = func(deep int, params model.Params) {
		if deep == len(paramNames) {
			progress++
			base.Logger().Info(fmt.Sprintf("grid search (%v/%v)", progress, count),
				zap.Any("params", params))
			// Cross validate
			estimator.Clear()
			estimator.SetParams(estimator.GetParams().Overwrite(params))
			fitConfig.Tracker.Suspend(true)
			runner.Lock()
			fitConfig.Tracker.Suspend(false)
			score := estimator.Fit(trainSet, testSet, fitConfig)
			runner.UnLock()
			// Create GridSearch result
			results.Scores = append(results.Scores, score)
			results.Params = append(results.Params, params.Copy())
			if len(results.Scores) == 0 || score.NDCG > results.BestScore.NDCG {
				results.BestModel = Clone(estimator)
				results.BestScore = score
				results.BestParams = params.Copy()
				results.BestIndex = len(results.Params) - 1
			}
		} else {
			paramName := paramNames[deep]
			values := paramGrid[paramName]
			for _, val := range values {
				params[paramName] = val
				dfs(deep+1, params)
			}
		}
	}
	params := make(map[model.ParamName]interface{})
	dfs(0, params)
	return results
}

// RandomSearchCV searches hyper-parameters by random.
func RandomSearchCV(estimator Model, trainSet *DataSet, testSet *DataSet, paramGrid model.ParamsGrid,
	numTrials int, seed int64, fitConfig *FitConfig, runner model.Runner) ParamsSearchResult {
	// if the number of combination is less than number of trials, use grid search
	if paramGrid.NumCombinations() < numTrials {
		return GridSearchCV(estimator, trainSet, testSet, paramGrid, seed, fitConfig, runner)
	}
	rng := base.NewRandomGenerator(seed)
	results := ParamsSearchResult{
		Scores: make([]Score, 0, numTrials),
		Params: make([]model.Params, 0, numTrials),
	}
	for i := 1; i <= numTrials; i++ {
		// Make parameters
		params := model.Params{}
		for paramName, values := range paramGrid {
			value := values[rng.Intn(len(values))]
			params[paramName] = value
		}
		// Cross validate
		base.Logger().Info(fmt.Sprintf("random search (%v/%v)", i, numTrials),
			zap.Any("params", params))
		estimator.Clear()
		estimator.SetParams(estimator.GetParams().Overwrite(params))
		fitConfig.Tracker.Suspend(true)
		runner.Lock()
		fitConfig.Tracker.Suspend(false)
		score := estimator.Fit(trainSet, testSet, fitConfig)
		runner.UnLock()
		results.Scores = append(results.Scores, score)
		results.Params = append(results.Params, params.Copy())
		if len(results.Scores) == 0 || score.NDCG > results.BestScore.NDCG {
			results.BestModel = Clone(estimator)
			results.BestScore = score
			results.BestParams = params.Copy()
			results.BestIndex = len(results.Params) - 1
		}
	}
	return results
}

// ModelSearcher is a thread-safe personal ranking model searcher.
type ModelSearcher struct {
	// arguments
	numEpochs int
	numTrials int
	numJobs   int
	// results
	bestMutex      sync.Mutex
	bestModelName  string
	bestModel      Model
	bestScore      Score
	bestSimilarity string
}

// NewModelSearcher creates a thread-safe personal ranking model searcher.
func NewModelSearcher(nEpoch, nTrials, nJobs int) *ModelSearcher {
	return &ModelSearcher{
		numTrials:      nTrials,
		numEpochs:      nEpoch,
		numJobs:        nJobs,
		bestSimilarity: model.SimilarityCosine,
	}
}

// GetBestModel returns the optimal personal ranking model.
func (searcher *ModelSearcher) GetBestModel() (string, Model, Score) {
	searcher.bestMutex.Lock()
	defer searcher.bestMutex.Unlock()
	return searcher.bestModelName, searcher.bestModel, searcher.bestScore
}

// GetBestSimilarity returns the optimal similarity for neighborhood recommendations.
func (searcher *ModelSearcher) GetBestSimilarity() string {
	searcher.bestMutex.Lock()
	defer searcher.bestMutex.Unlock()
	return searcher.bestSimilarity
}

func (searcher *ModelSearcher) Fit(trainSet, valSet *DataSet, tracker model.Tracker, runner model.Runner) error {
	if tracker == nil {
		return errors.New("tracker is required")
	}
	base.Logger().Info("ranking model search",
		zap.Int("n_users", trainSet.UserCount()),
		zap.Int("n_items", trainSet.ItemCount()))
	startTime := time.Now()
	models := []string{"bpr", "ccd", "knn"}
	tracker.Start(len(models) * searcher.numEpochs * searcher.numTrials)
	for _, name := range models {
		m, err := NewModel(name, model.Params{model.NEpochs: searcher.numEpochs})
		if err != nil {
			return errors.Trace(err)
		}
		r := RandomSearchCV(m, trainSet, valSet, m.GetParamsGrid(), searcher.numTrials, 0,
			NewFitConfig().
				SetJobs(searcher.numJobs).
				SetTracker(tracker.SubTracker()), runner)
		searcher.bestMutex.Lock()
		if name == "knn" {
			searcher.bestSimilarity = r.BestModel.GetParams()[model.Similarity].(string)
		}
		if searcher.bestModel == nil || r.BestScore.NDCG > searcher.bestScore.NDCG {
			searcher.bestModelName = name
			searcher.bestModel = r.BestModel
			searcher.bestScore = r.BestScore
		}
		searcher.bestMutex.Unlock()
	}
	searchTime := time.Since(startTime)
	base.Logger().Info("complete ranking model search",
		zap.Float32("NDCG@10", searcher.bestScore.NDCG),
		zap.Float32("Precision@10", searcher.bestScore.Precision),
		zap.Float32("Recall@10", searcher.bestScore.Recall),
		zap.String("model", searcher.bestModelName),
		zap.Any("params", searcher.bestModel.GetParams()),
		zap.String("search_time", searchTime.String()))
	tracker.Finish()
	return nil
}<|MERGE_RESOLUTION|>--- conflicted
+++ resolved
@@ -17,12 +17,6 @@
 import (
 	"fmt"
 	"github.com/juju/errors"
-<<<<<<< HEAD
-	"sync"
-	"time"
-
-=======
->>>>>>> bf24f028
 	"github.com/zhenghaoz/gorse/base"
 	"github.com/zhenghaoz/gorse/model"
 	"go.uber.org/zap"
