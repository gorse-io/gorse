// Copyright 2020 gorse Project Authors
//
// Licensed under the Apache License, Version 2.0 (the "License");
// you may not use this file except in compliance with the License.
// You may obtain a copy of the License at
//
// http://www.apache.org/licenses/LICENSE-2.0
//
// Unless required by applicable law or agreed to in writing, software
// distributed under the License is distributed on an "AS IS" BASIS,
// WITHOUT WARRANTIES OR CONDITIONS OF ANY KIND, either express or implied.
// See the License for the specific language governing permissions and
// limitations under the License.
package click

import (
	"github.com/stretchr/testify/mock"
	"testing"

	"github.com/stretchr/testify/assert"
	"github.com/zhenghaoz/gorse/model"
)

const (
	delta = 0.01
)

<<<<<<< HEAD
var fitConfig = &FitConfig{
	Jobs:    1,
	Verbose: 1,
=======
func assertEpsilon(t *testing.T, expect, actual float32) {
	if math32.Abs(expect-actual) > epsilon {
		t.Fatalf("|%v - %v| > %v", expect, actual, epsilon)
	}
}

type mockTracker struct {
	mock.Mock
}

func (t *mockTracker) Start(total int) {
	t.Called(total)
}

func (t *mockTracker) Update(done int) {
	t.Called()
}

func (t *mockTracker) Finish() {
	t.Called()
}

func (t *mockTracker) Suspend(flag bool) {
	t.Called()
}

func (t *mockTracker) SubTracker() model.Tracker {
	t.Called()
	return nil
}

func newFitConfigWithTestTracker(numEpoch int) (*FitConfig, *mockTracker) {
	tracker := new(mockTracker)
	tracker.On("Start", numEpoch)
	tracker.On("Update", mock.Anything)
	tracker.On("Finish")
	return &FitConfig{
		Jobs:    1,
		Verbose: 1,
		Tracker: tracker,
	}, tracker
>>>>>>> bf24f028
}

func TestFM_Classification_Frappe(t *testing.T) {
	// LibFM command:
	// libfm.exe -train train.libfm -test test.libfm -task c \
	//   -method sgd -init_stdev 0.01 -dim 1,1,8 -iter 20 \
	//   -learn_rate 0.01 -regular 0,0,0.0001
	train, test, err := LoadDataFromBuiltIn("frappe")
	assert.NoError(t, err)
	m := NewFM(FMClassification, model.Params{
		model.InitStdDev: 0.01,
		model.NFactors:   8,
		model.NEpochs:    20,
		model.Lr:         0.01,
		model.Reg:        0.0001,
	})
	fitConfig, tracker := newFitConfigWithTestTracker(20)
	score := m.Fit(train, test, fitConfig)
<<<<<<< HEAD
	assert.InDelta(t, 0.91684, score.Accuracy, delta)
=======
	tracker.AssertExpectations(t)
	assertEpsilon(t, 0.91684, score.Precision)
>>>>>>> bf24f028
}

//func TestFM_Classification_MovieLens(t *testing.T) {
//	// LibFM command:
//	// libfm.exe -train train.libfm -test test.libfm -task r \
//	//   -method sgd -init_stdev 0.01 -dim 1,1,8 -iter 20 \
//	//   -learn_rate 0.01 -regular 0,0,0.0001
//	train, test, err := LoadDataFromBuiltIn("ml-tag")
//	assert.NoError(t, err)
//	m := NewFM(FMClassification, model.Params{
//		model.InitStdDev: 0.01,
//		model.NFactors:   8,
//		model.NEpochs:    20,
//		model.Lr:         0.01,
//		model.Reg:        0.0001,
//	})
//	score := m.Fit(train, test, fitConfig)
//	assertEpsilon(t, 0.901777, score.Precision)
//}

func TestFM_Regression_Frappe(t *testing.T) {
	// LibFM command:
	// libfm.exe -train train.libfm -test test.libfm -task r \
	//   -method sgd -init_stdev 0.01 -dim 1,1,8 -iter 20 \
	//   -learn_rate 0.01 -regular 0,0,0.0001
	train, test, err := LoadDataFromBuiltIn("frappe")
	assert.NoError(t, err)
	m := NewFM(FMRegression, model.Params{
		model.InitStdDev: 0.01,
		model.NFactors:   8,
		model.NEpochs:    20,
		model.Lr:         0.01,
		model.Reg:        0.0001,
	})
	fitConfig, tracker := newFitConfigWithTestTracker(20)
	score := m.Fit(train, test, fitConfig)
<<<<<<< HEAD
	assert.InDelta(t, 0.494435, score.RMSE, delta)
=======
	tracker.AssertExpectations(t)
	assertEpsilon(t, 0.494435, score.RMSE)
>>>>>>> bf24f028
}

//func TestFM_Regression_MovieLens(t *testing.T) {
//	// LibFM command:
//	// libfm.exe -train train.libfm -test test.libfm -task r \
//	//   -method sgd -init_stdev 0.01 -dim 1,1,8 -iter 20 \
//	//   -learn_rate 0.01 -regular 0,0,0.0001
//	train, test, err := LoadDataFromBuiltIn("ml-tag")
//	assert.NoError(t, err)
//	m := NewFM(FMRegression, model.Params{
//		model.InitStdDev: 0.01,
//		model.NFactors:   8,
//		model.NEpochs:    20,
//		model.Lr:         0.01,
//		model.Reg:        0.0001,
//	})
//	score := m.Fit(train, test, fitConfig)
//	assertEpsilon(t, 0.570648, score.RMSE)
//}<|MERGE_RESOLUTION|>--- conflicted
+++ resolved
@@ -24,17 +24,6 @@
 const (
 	delta = 0.01
 )
-
-<<<<<<< HEAD
-var fitConfig = &FitConfig{
-	Jobs:    1,
-	Verbose: 1,
-=======
-func assertEpsilon(t *testing.T, expect, actual float32) {
-	if math32.Abs(expect-actual) > epsilon {
-		t.Fatalf("|%v - %v| > %v", expect, actual, epsilon)
-	}
-}
 
 type mockTracker struct {
 	mock.Mock
@@ -71,7 +60,6 @@
 		Verbose: 1,
 		Tracker: tracker,
 	}, tracker
->>>>>>> bf24f028
 }
 
 func TestFM_Classification_Frappe(t *testing.T) {
@@ -90,12 +78,8 @@
 	})
 	fitConfig, tracker := newFitConfigWithTestTracker(20)
 	score := m.Fit(train, test, fitConfig)
-<<<<<<< HEAD
+	tracker.AssertExpectations(t)
 	assert.InDelta(t, 0.91684, score.Accuracy, delta)
-=======
-	tracker.AssertExpectations(t)
-	assertEpsilon(t, 0.91684, score.Precision)
->>>>>>> bf24f028
 }
 
 //func TestFM_Classification_MovieLens(t *testing.T) {
@@ -132,12 +116,8 @@
 	})
 	fitConfig, tracker := newFitConfigWithTestTracker(20)
 	score := m.Fit(train, test, fitConfig)
-<<<<<<< HEAD
+	tracker.AssertExpectations(t)
 	assert.InDelta(t, 0.494435, score.RMSE, delta)
-=======
-	tracker.AssertExpectations(t)
-	assertEpsilon(t, 0.494435, score.RMSE)
->>>>>>> bf24f028
 }
 
 //func TestFM_Regression_MovieLens(t *testing.T) {
