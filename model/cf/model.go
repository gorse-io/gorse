--- conflicted
+++ resolved
@@ -447,14 +447,8 @@
 	for epoch := 1; epoch <= bpr.nEpochs; epoch++ {
 		fitStart := time.Now()
 		// Training epoch
-<<<<<<< HEAD
-		numJobs := config.AvailableJobs()
-		cost := make([]float32, numJobs)
-		_ = parallel.Parallel(trainSet.CountFeedback(), numJobs, func(workerId, _ int) error {
-=======
 		cost := make([]float32, config.Jobs)
-		_ = parallel.Parallel(trainSet.Count(), config.Jobs, func(workerId, _ int) error {
->>>>>>> 6f84f5c6
+		_ = parallel.Parallel(trainSet.CountFeedback(), config.Jobs, func(workerId, _ int) error {
 			// Select a user
 			var userIndex int32
 			var ratingCount int
@@ -600,22 +594,12 @@
 	als.BaseMatrixFactorization.Init(trainSet)
 }
 
-<<<<<<< HEAD
-// Fit the CCD model. Its task complexity is O(ccd.nEpochs).
-func (ccd *CCD) Fit(ctx context.Context, trainSet, valSet dataset.CFSplit, config *FitConfig) Score {
-	config = config.LoadDefaultIfNil()
-	log.Logger().Info("fit ccd",
-		zap.Int("train_set_size", trainSet.CountFeedback()),
-		zap.Int("test_set_size", valSet.CountFeedback()),
-		zap.Any("params", ccd.GetParams()),
-=======
 // Fit the ALS model. Its task complexity is O(ccd.nEpochs).
 func (als *ALS) Fit(ctx context.Context, trainSet, valSet dataset.CFSplit, config *FitConfig) Score {
 	log.Logger().Info("fit als",
-		zap.Int("train_set_size", trainSet.Count()),
-		zap.Int("test_set_size", valSet.Count()),
+		zap.Int("train_set_size", trainSet.CountFeedback()),
+		zap.Int("test_set_size", valSet.CountFeedback()),
 		zap.Any("params", als.GetParams()),
->>>>>>> 6f84f5c6
 		zap.Any("config", config))
 	als.Init(trainSet)
 	// Create temporary matrix
