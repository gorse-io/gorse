--- conflicted
+++ resolved
@@ -15,12 +15,8 @@
 package model
 
 import (
-<<<<<<< HEAD
+	"github.com/gorse-io/gorse/base"
 	"github.com/c-bata/goptuna"
-	"github.com/zhenghaoz/gorse/base"
-=======
-	"github.com/gorse-io/gorse/base"
->>>>>>> 85e0ff2a
 )
 
 // Model is the interface for all models. Any model in this
