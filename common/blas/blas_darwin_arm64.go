--- conflicted
+++ resolved
@@ -21,27 +21,6 @@
 // #include <Accelerate/Accelerate.h>
 import "C"
 
-<<<<<<< HEAD
-const Backend = "Accelerate"
-
-type Order int
-
-const (
-	RowMajor Order = 101
-	ColMajor Order = 102
-)
-
-type Transpose int
-
-const (
-	NoTrans     Transpose = 111
-	Trans       Transpose = 112
-	ConjTrans   Transpose = 113
-	ConjNoTrans Transpose = 114
-)
-
-=======
->>>>>>> 61e1a4dd
 func SGEMM(order Order, transA, transB Transpose, m, n, k int, alpha float32, a []float32, lda int, b []float32, ldb int, beta float32, c []float32, ldc int) {
 	C.cblas_sgemm(uint32(order), uint32(transA), uint32(transB), C.int(m), C.int(n), C.int(k), C.float(alpha),
 		(*C.float)(&a[0]), C.int(lda), (*C.float)(&b[0]), C.int(ldb), C.float(beta), (*C.float)(&c[0]), C.int(ldc))
