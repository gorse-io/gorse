--- conflicted
+++ resolved
@@ -29,17 +29,10 @@
 	DataClient  data.Database
 
 	// recommendation models
-<<<<<<< HEAD
-	RankingModel        cf.MatrixFactorization
-	RankingModelVersion int64
-	ClickModel          ctr.FactorizationMachine
-	ClickModelVersion   int64
-=======
 	CollaborativeFilteringModel        cf.MatrixFactorization
 	CollaborativeFilteringModelVersion int64
 	ClickModel                         click.FactorizationMachine
 	ClickModelVersion                  int64
->>>>>>> 6f84f5c6
 }
 
 func NewSettings() *Settings {
