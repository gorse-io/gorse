--- conflicted
+++ resolved
@@ -248,8 +248,6 @@
 # Enable latest recommendation during offline recommendation. The default value is false.
 enable_latest_recommend = true
 
-
-
 # Enable user-based similarity recommendation during offline recommendation. The default value is false.
 enable_user_based_recommend = true
 
@@ -263,16 +261,7 @@
 # would be merged randomly. The default value is false.
 enable_click_through_prediction = true
 
-<<<<<<< HEAD
 [recommend.ranker.early_stopping]
-=======
-# The explore recommendation method is used to inject latest items into recommended result:
-#   latest: Recommend latest items to cold-start users.
-# The default values is { latest = 0.0 }.
-explore_recommend = { latest = 0.2 }
-
-[recommend.offline.early_stopping]
->>>>>>> a515b776
 
 # Number of epochs to wait if no improvement and then stop the training. The default value is 10.
 patience = 10
