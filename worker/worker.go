// Copyright 2020 gorse Project Authors
//
// Licensed under the Apache License, Version 2.0 (the "License");
// you may not use this file except in compliance with the License.
// You may obtain a copy of the License at
//
// http://www.apache.org/licenses/LICENSE-2.0
//
// Unless required by applicable law or agreed to in writing, software
// distributed under the License is distributed on an "AS IS" BASIS,
// WITHOUT WARRANTIES OR CONDITIONS OF ANY KIND, either express or implied.
// See the License for the specific language governing permissions and
// limitations under the License.

package worker

import (
	"context"
	"crypto/md5"
	"encoding/hex"
	"encoding/json"
	"fmt"
	"math/rand"
	"net"
	"net/http"
	"os"
	"strconv"
	"strings"
	"time"

	mapset "github.com/deckarep/golang-set/v2"
	"github.com/gorse-io/gorse/cmd/version"
	"github.com/gorse-io/gorse/common/expression"
	"github.com/gorse-io/gorse/common/log"
	"github.com/gorse-io/gorse/common/monitor"
	"github.com/gorse-io/gorse/common/parallel"
	"github.com/gorse-io/gorse/common/sizeof"
	"github.com/gorse-io/gorse/common/util"
	"github.com/gorse-io/gorse/config"
	"github.com/gorse-io/gorse/logics"
	"github.com/gorse-io/gorse/model/ctr"
	"github.com/gorse-io/gorse/protocol"
	"github.com/gorse-io/gorse/storage"
	"github.com/gorse-io/gorse/storage/blob"
	"github.com/gorse-io/gorse/storage/cache"
	"github.com/gorse-io/gorse/storage/data"
	"github.com/juju/errors"
	"github.com/lafikl/consistent"
	"github.com/prometheus/client_golang/prometheus/promhttp"
	"github.com/samber/lo"
	"go.uber.org/atomic"
	"go.uber.org/zap"
	"google.golang.org/grpc"
	"google.golang.org/grpc/credentials/insecure"
	"google.golang.org/protobuf/proto"
)

const batchSize = 10000

type ScheduleState struct {
	IsRunning bool      `json:"is_running"`
	StartTime time.Time `json:"start_time"`
}

// Worker manages states of a worker node.
type Worker struct {
	tracer   *monitor.Monitor
	oneMode  bool
	testMode bool
	*config.Settings
	collaborativeFilteringModelId int64
	matrixFactorizationItems      *logics.MatrixFactorizationItems
	matrixFactorizationUsers      *logics.MatrixFactorizationUsers
	clickThroughRateModelId       int64
	clickThroughRateModel         ctr.FactorizationMachines

	// spawned rankers
	rankers []ctr.FactorizationMachines

	// worker config
	jobs       int
	workerName string
	httpHost   string
	httpPort   int
	masterHost string
	masterPort int
	tlsConfig  *util.TLSConfig
	cacheFile  string

	// database connection path
	cachePath   string
	cachePrefix string
	dataPath    string
	dataPrefix  string

	blobConfig string
	blobStore  blob.Store

	// master connection
	conn         *grpc.ClientConn
	masterClient protocol.MasterClient

	latestCollaborativeFilteringModelId int64
	latestClickThroughRateModelId       int64
	randGenerator                       *rand.Rand

	// peers
	peers []string
	me    string

	// scheduler state
	scheduleState ScheduleState

	// events
	tickDuration time.Duration
	ticker       *time.Ticker
	syncedChan   *parallel.ConditionChannel // meta synced events
	pulledChan   *parallel.ConditionChannel // model pulled events
	triggerChan  *parallel.ConditionChannel // manually triggered events
}

// NewWorker creates a new worker node.
func NewWorker(
	masterHost string,
	masterPort int,
	httpHost string,
	httpPort int,
	jobs int,
	cacheFile string,
	tlsConfig *util.TLSConfig,
) *Worker {
	return &Worker{
		rankers:       make([]ctr.FactorizationMachines, jobs),
		Settings:      config.NewSettings(),
		randGenerator: util.NewRand(time.Now().UTC().UnixNano()),
		// config
		cacheFile:  cacheFile,
		masterHost: masterHost,
		masterPort: masterPort,
		tlsConfig:  tlsConfig,
		httpHost:   httpHost,
		httpPort:   httpPort,
		jobs:       jobs,
		// events
		tickDuration: time.Minute,
		ticker:       time.NewTicker(time.Minute),
		syncedChan:   parallel.NewConditionChannel(),
		pulledChan:   parallel.NewConditionChannel(),
		triggerChan:  parallel.NewConditionChannel(),
	}
}

func (w *Worker) SetOneMode(settings *config.Settings) {
	w.oneMode = true
	w.Settings = settings
}

// Sync this worker to the master.
func (w *Worker) Sync() {
	defer util.CheckPanic()
	log.Logger().Info("start meta sync", zap.Duration("meta_timeout", w.Config.Master.MetaTimeout))
	for {
		var meta *protocol.Meta
		var err error
		if meta, err = w.masterClient.GetMeta(context.Background(),
			&protocol.NodeInfo{
				NodeType:      protocol.NodeType_Worker,
				Uuid:          w.workerName,
				BinaryVersion: version.Version,
				Hostname:      lo.Must(os.Hostname()),
			}); err != nil {
			log.Logger().Error("failed to get meta", zap.Error(err))
			goto sleep
		}

		// load master config
		err = json.Unmarshal([]byte(meta.Config), &w.Config)
		if err != nil {
			log.Logger().Error("failed to parse master config", zap.Error(err))
			goto sleep
		}

		// reset ticker
		if w.tickDuration != w.Config.Recommend.Ranker.CheckRecommendPeriod {
			w.tickDuration = w.Config.Recommend.Ranker.CheckRecommendPeriod
			w.ticker.Reset(w.Config.Recommend.Ranker.CheckRecommendPeriod)
		}

		// connect to data store
		if w.dataPath != w.Config.Database.DataStore || w.dataPrefix != w.Config.Database.DataTablePrefix {
			if strings.HasPrefix(w.Config.Database.DataStore, storage.SQLitePrefix) {
				log.Logger().Info("connect data store via master")
				w.DataClient = data.NewProxyClient(w.conn)
			} else {
				log.Logger().Info("connect data store",
					zap.String("database", log.RedactDBURL(w.Config.Database.DataStore)))
				if w.DataClient, err = data.Open(w.Config.Database.DataStore, w.Config.Database.DataTablePrefix); err != nil {
					log.Logger().Error("failed to connect data store", zap.Error(err))
					goto sleep
				}
			}
			w.dataPath = w.Config.Database.DataStore
			w.dataPrefix = w.Config.Database.DataTablePrefix
		}

		// connect to cache store
		if w.cachePath != w.Config.Database.CacheStore || w.cachePrefix != w.Config.Database.CacheTablePrefix {
			if strings.HasPrefix(w.Config.Database.CacheStore, storage.SQLitePrefix) {
				log.Logger().Info("connect cache store via master")
				w.CacheClient = cache.NewProxyClient(w.conn)
			} else {
				log.Logger().Info("connect cache store",
					zap.String("database", log.RedactDBURL(w.Config.Database.CacheStore)))
				if w.CacheClient, err = cache.Open(w.Config.Database.CacheStore, w.Config.Database.CacheTablePrefix); err != nil {
					log.Logger().Error("failed to connect cache store", zap.Error(err))
					goto sleep
				}
			}
			w.cachePath = w.Config.Database.CacheStore
			w.cachePrefix = w.Config.Database.CacheTablePrefix
		}

		// connect to blob store
		if w.blobConfig != w.Config.S3.ToJSON() {
			if w.Config.S3.Endpoint == "" {
				log.Logger().Info("connect blob store via master")
				w.blobStore = blob.NewMasterStoreClient(w.conn)
			} else {
				log.Logger().Info("connect s3 endpoint", zap.String("endpoint", w.Config.S3.Endpoint))
				if w.blobStore, err = blob.NewS3(w.Config.S3); err != nil {
					log.Logger().Error("failed to connect s3 endpoint", zap.Error(err))
					goto sleep
				}
			}
			w.blobConfig = w.Config.S3.ToJSON()
		}

		// synchronize collaborative filtering model
		w.latestCollaborativeFilteringModelId = meta.CollaborativeFilteringModelId
		if w.latestCollaborativeFilteringModelId > w.collaborativeFilteringModelId {
			log.Logger().Info("new ranking model found",
				zap.Int64("old_version", w.collaborativeFilteringModelId),
				zap.Int64("new_version", w.latestCollaborativeFilteringModelId))
			w.syncedChan.Signal()
		}

		// synchronize click-through rate model
		w.latestClickThroughRateModelId = meta.ClickThroughRateModelId
		if w.latestClickThroughRateModelId > w.clickThroughRateModelId {
			log.Logger().Info("new click model found",
				zap.Int64("old_version", w.clickThroughRateModelId),
				zap.Int64("new_version", w.latestClickThroughRateModelId))
			w.syncedChan.Signal()
		}

		w.peers = meta.Workers
		w.me = meta.Me
	sleep:
		if w.testMode {
			return
		}
		time.Sleep(w.Config.Master.MetaTimeout)
	}
}

// Pull user index and ranking model from master.
func (w *Worker) Pull() {
	defer util.CheckPanic()
	for range w.syncedChan.C {
		pulled := false

		// pull ranking model
		if w.latestCollaborativeFilteringModelId > w.collaborativeFilteringModelId {
			log.Logger().Info("start pull collaborative filtering model")
			r, err := w.blobStore.Open(strconv.FormatInt(w.latestCollaborativeFilteringModelId, 10))
			if err != nil {
				log.Logger().Error("failed to open collaborative filtering model", zap.Error(err))
			} else {
				items := logics.NewMatrixFactorizationItems(time.Time{})
				users := logics.NewMatrixFactorizationUsers()
				if err = items.Unmarshal(r); err != nil {
					log.Logger().Error("failed to unmarshal matrix factorization items", zap.Error(err))
				} else if err = users.Unmarshal(r); err != nil {
					log.Logger().Error("failed to unmarshal matrix factorization users", zap.Error(err))
				} else {
					w.matrixFactorizationItems = items
					w.matrixFactorizationUsers = users
					w.collaborativeFilteringModelId = w.latestCollaborativeFilteringModelId
					log.Logger().Info("synced collaborative filtering model",
						zap.Int64("id", w.collaborativeFilteringModelId))
					pulled = true
				}
			}
		}

		// pull click model
		if w.latestClickThroughRateModelId > w.clickThroughRateModelId {
			log.Logger().Info("start pull click model")
			r, err := w.blobStore.Open(strconv.FormatInt(w.latestClickThroughRateModelId, 10))
			if err != nil {
				log.Logger().Error("failed to open click-through rate model", zap.Error(err))
			} else {
				model, err := ctr.UnmarshalModel(r)
				if err != nil {
					log.Logger().Error("failed to unmarshal click-through rate model", zap.Error(err))
				} else {
					w.clickThroughRateModel = model
					w.clickThroughRateModelId = w.latestClickThroughRateModelId
					log.Logger().Info("synced click-through rate model",
						zap.Int64("version", w.clickThroughRateModelId))
					// spawn rankers
					for i := 0; i < w.jobs; i++ {
						if i == 0 {
							w.rankers[i] = w.clickThroughRateModel
						} else {
							w.rankers[i] = ctr.Spawn(w.clickThroughRateModel)
						}
					}
					pulled = true
				}
			}
		}

		if w.testMode {
			return
		}
		if pulled {
			w.pulledChan.Signal()
		}
	}
}

// ServeHTTP serves Prometheus metrics and API.
func (w *Worker) ServeHTTP() {
	http.Handle("/metrics", promhttp.Handler())
	http.HandleFunc("/api/health/live", w.checkLive)
	http.HandleFunc("/api/admin/schedule", w.ScheduleAPIHandler)
	err := http.ListenAndServe(fmt.Sprintf("%s:%d", w.httpHost, w.httpPort), nil)
	if err != nil {
		log.Logger().Fatal("failed to start http server", zap.Error(err))
	}
}

func (w *Worker) ScheduleAPIHandler(writer http.ResponseWriter, request *http.Request) {
	if !w.checkAdmin(request) {
		writeError(writer, "unauthorized", http.StatusMethodNotAllowed)
		return
	}
	switch request.Method {
	case http.MethodGet:
		writer.WriteHeader(http.StatusOK)
		bytes, err := json.Marshal(w.scheduleState)
		if err != nil {
			writeError(writer, err.Error(), http.StatusInternalServerError)
		}
		if _, err = writer.Write(bytes); err != nil {
			writeError(writer, err.Error(), http.StatusInternalServerError)
		}
	case http.MethodPost:
		w.triggerChan.Signal()
	default:
		writeError(writer, "method not allowed", http.StatusMethodNotAllowed)
	}
}

func (w *Worker) checkAdmin(request *http.Request) bool {
	if w.Config.Master.AdminAPIKey == "" {
		return true
	}
	if request.FormValue("X-API-Key") == w.Config.Master.AdminAPIKey {
		return true
	}
	return false
}

func writeJSON(w http.ResponseWriter, content any) {
	w.WriteHeader(http.StatusOK)
	bytes, err := json.Marshal(content)
	if err != nil {
		writeError(w, err.Error(), http.StatusInternalServerError)
	}
	if _, err = w.Write(bytes); err != nil {
		writeError(w, err.Error(), http.StatusInternalServerError)
	}
}

func writeError(w http.ResponseWriter, error string, code int) {
	log.Logger().Error(strings.ToLower(http.StatusText(code)), zap.String("error", error))
	http.Error(w, error, code)
}

// Serve as a worker node.
func (w *Worker) Serve() {
	var err error
	if w.workerName, err = w.WorkerName(); err != nil {
		log.Logger().Fatal("failed to get worker name", zap.Error(err))
	}

	// create progress tracer
	w.tracer = monitor.NewTracer(w.workerName)

	// connect to master
	var opts []grpc.DialOption
	opts = append(opts, grpc.WithDefaultCallOptions(grpc.MaxCallRecvMsgSize(512*1024*1024)))
	if w.tlsConfig != nil {
		c, err := util.NewClientCreds(w.tlsConfig)
		if err != nil {
			log.Logger().Fatal("failed to create credentials", zap.Error(err))
		}
		opts = append(opts, grpc.WithTransportCredentials(c))
	} else {
		opts = append(opts, grpc.WithTransportCredentials(insecure.NewCredentials()))
	}
	w.conn, err = grpc.Dial(net.JoinHostPort(w.masterHost, strconv.Itoa(w.masterPort)), opts...)
	if err != nil {
		log.Logger().Fatal("failed to connect master", zap.Error(err))
	}
	w.masterClient = protocol.NewMasterClient(w.conn)

	if w.oneMode {
		w.peers = []string{w.workerName}
		w.me = w.workerName
	} else {
		go w.Sync()
		go w.Pull()
		go w.ServeHTTP()
	}

	loop := func() {
		w.scheduleState.IsRunning = true
		w.scheduleState.StartTime = time.Now()
		defer func() {
			w.scheduleState.IsRunning = false
			w.scheduleState.StartTime = time.Time{}
		}()

		// pull users
		workingUsers, err := w.pullUsers(w.peers, w.me)
		if err != nil {
			log.Logger().Error("failed to split users", zap.Error(err),
				zap.String("me", w.me),
				zap.Strings("workers", w.peers))
			return
		}

		// recommendation
		w.Recommend(workingUsers)
	}

	for {
		select {
		case tick := <-w.ticker.C:
			if time.Since(tick) >= w.Config.Recommend.Ranker.CheckRecommendPeriod {
				loop()
			}
		case <-w.pulledChan.C:
			loop()
		}
	}
}

func (w *Worker) WorkerName() (string, error) {
	hostname, err := os.Hostname()
	if err != nil {
		return "", err
	}
	hash := md5.New()
	hash.Write([]byte(hostname))
	hash.Write([]byte(w.httpHost))
	hash.Write([]byte(strconv.Itoa(w.httpPort)))
	b := hash.Sum(nil)
	return hex.EncodeToString(b), nil
}

// Recommend items to users. The workflow of recommendation is:
// 1. Skip inactive users.
// 2. Load historical items.
// 3. Load positive items if KNN used.
// 4. Generate recommendation.
// 5. Save result.
// 6. Insert cold-start items into results.
// 7. Rank items in results by click-through-rate.
// 8. Refresh cache.
func (w *Worker) Recommend(users []data.User) {
	ctx := context.Background()
	startRecommendTime := time.Now()
	log.Logger().Info("ranking recommendation",
		zap.Int("n_working_users", len(users)),
		zap.Int("n_jobs", w.jobs),
		zap.Int("cache_size", w.Config.Recommend.CacheSize))

	// pull items from database
	itemCache, _, err := w.pullItems(ctx)
	if err != nil {
		log.Logger().Error("failed to pull items", zap.Error(err))
		return
	}
	MemoryInuseBytesVec.WithLabelValues("item_cache").Set(float64(sizeof.DeepSize(itemCache)))
	defer MemoryInuseBytesVec.WithLabelValues("item_cache").Set(0)

	// progress tracker
	completed := make(chan struct{}, 1000)
	_, span := w.tracer.Start(context.Background(), "Generate Offline Recommend", len(users))
	defer span.End()

	go func() {
		defer util.CheckPanic()
		completedCount, previousCount := 0, 0
		ticker := time.NewTicker(10 * time.Second)
		for {
			select {
			case _, ok := <-completed:
				if !ok {
					return
				}
				completedCount++
			case <-ticker.C:
				throughput := completedCount - previousCount
				previousCount = completedCount
				if throughput > 0 {
					if w.masterClient != nil {
						span.Add(throughput)
					}
					log.Logger().Info("ranking recommendation",
						zap.Int("n_complete_users", completedCount),
						zap.Int("n_working_users", len(users)),
						zap.Int("throughput", throughput))
				}
				if _, err := w.masterClient.PushProgress(context.Background(), protocol.EncodeProgress(w.tracer.List())); err != nil {
					log.Logger().Error("failed to report update task", zap.Error(err))
				}
			}
		}
	}()

	// recommendation
	startTime := time.Now()
	var (
		updateUserCount               atomic.Float64
		collaborativeRecommendSeconds atomic.Float64
		userBasedRecommendSeconds     atomic.Float64
		itemBasedRecommendSeconds     atomic.Float64
		latestRecommendSeconds        atomic.Float64
		popularRecommendSeconds       atomic.Float64
	)

	defer MemoryInuseBytesVec.WithLabelValues("user_feedback_cache").Set(0)
	err = parallel.Parallel(len(users), w.jobs, func(workerId, jobId int) error {
		defer func() {
			completed <- struct{}{}
		}()
		user := users[jobId]
		userId := user.UserId
		// skip inactive users before max recommend period
		if !w.checkUserActiveTime(ctx, userId) || !w.checkRecommendCacheOutOfDate(ctx, userId) {
			return nil
		}
		updateUserCount.Add(1)

		recommendTime := time.Now()
		recommender, err := logics.NewRecommender(w.Config.Recommend, w.CacheClient, w.DataClient, false, userId, nil)
		if err != nil {
			return errors.Trace(err)
		}

		// Update collaborative filtering recommendation.
		if w.matrixFactorizationUsers != nil && w.matrixFactorizationItems != nil {
			if userEmbedding, ok := w.matrixFactorizationUsers.Get(userId); ok {
				err = w.updateCollaborativeRecommend(w.matrixFactorizationItems, userId, userEmbedding, recommender.ExcludeSet(), itemCache)
				if err != nil {
					log.Logger().Error("failed to recommend by collaborative filtering",
						zap.String("user_id", userId), zap.Error(err))
					return errors.Trace(err)
				}
			}
		}

		// Generate recommendation from recommenders.
		var (
			scores           []cache.Score
			digest           string
			recommenderNames []string
		)
		if len(w.Config.Recommend.Ranker.Recommenders) > 0 {
			recommenderNames = w.Config.Recommend.Ranker.Recommenders
		} else {
			recommenderNames = w.Config.Recommend.ListRecommenders()
		}
		scores, digest, err = recommender.RecommendSequential(context.Background(), scores, 0, recommenderNames...)
		if err != nil {
			return errors.Trace(err)
		}

		candidates := make([]cache.Score, 0, len(scores))
		for _, score := range scores {
			if itemCache.IsAvailable(score.Id) {
				score.Timestamp = recommendTime
				candidates = append(candidates, score)
			}
		}

		// rank by click-through-rate
		var results []cache.Score
		if len(w.rankers) > 0 && w.rankers[workerId] != nil && !w.rankers[workerId].Invalid() {
			results, err = w.rankByClickTroughRate(w.rankers[workerId], &user, candidates, itemCache, recommendTime)
			if err != nil {
				log.Logger().Error("failed to rank items", zap.Error(err))
				return errors.Trace(err)
			}
		} else {
			results = candidates
		}

		if w.Config.Recommend.Replacement.EnableReplacement {
			results, err = w.replacement(w.rankers[workerId], results, &user,
				recommender.UserFeedback(), itemCache, recommendTime)
			if err != nil {
				log.Logger().Error("failed to insert historical items into recommendation",
					zap.String("user_id", userId), zap.Error(err))
				return errors.Trace(err)
			}
		}

		// cache recommendation
		if err = w.CacheClient.AddScores(ctx, cache.Recommend, userId, results); err != nil {
			log.Logger().Error("failed to cache recommendation", zap.Error(err))
			return errors.Trace(err)
		}
		if err = w.CacheClient.Set(ctx,
			cache.Time(cache.Key(cache.RecommendUpdateTime, userId), recommendTime),
			cache.String(cache.Key(cache.RecommendDigest, userId), digest),
		); err != nil {
			log.Logger().Error("failed to cache recommendation time", zap.Error(err))
		}
		return nil
	})
	close(completed)
	if err != nil {
		log.Logger().Error("failed to continue offline recommendation", zap.Error(err))
		return
	}
	log.Logger().Info("complete ranking recommendation",
		zap.String("used_time", time.Since(startTime).String()))
	UpdateUserRecommendTotal.Set(updateUserCount.Load())
	OfflineRecommendTotalSeconds.Set(time.Since(startRecommendTime).Seconds())
	OfflineRecommendStepSecondsVec.WithLabelValues("collaborative_recommend").Set(collaborativeRecommendSeconds.Load())
	OfflineRecommendStepSecondsVec.WithLabelValues("item_based_recommend").Set(itemBasedRecommendSeconds.Load())
	OfflineRecommendStepSecondsVec.WithLabelValues("user_based_recommend").Set(userBasedRecommendSeconds.Load())
	OfflineRecommendStepSecondsVec.WithLabelValues("latest_recommend").Set(latestRecommendSeconds.Load())
	OfflineRecommendStepSecondsVec.WithLabelValues("popular_recommend").Set(popularRecommendSeconds.Load())
}

func (w *Worker) updateCollaborativeRecommend(
	items *logics.MatrixFactorizationItems,
	userId string,
	userEmbedding []float32,
	excludeSet mapset.Set[string],
	itemCache *ItemCache,
) error {
	ctx := context.Background()
	localStartTime := time.Now()
	scores := items.Search(userEmbedding, w.Config.Recommend.CacheSize+excludeSet.Cardinality())
	// remove excluded items
	scores = lo.Filter(scores, func(score cache.Score, _ int) bool {
		return !excludeSet.Contains(score.Id)
	})
	// update categories
	for i := range scores {
		scores[i].Categories = itemCache.GetCategory(scores[i].Id)
		// the scores use the timestamp of the ranking index, which is only refreshed every so often.
		// if we don't overwrite the timestamp here, the code below will delete all scores that were
		// just written.
		scores[i].Timestamp = localStartTime
	}
	if err := w.CacheClient.AddScores(ctx, cache.CollaborativeFiltering, userId, scores); err != nil {
		log.Logger().Error("failed to cache collaborative filtering recommendation result", zap.String("user_id", userId), zap.Error(err))
		return errors.Trace(err)
	}
	if err := w.CacheClient.DeleteScores(ctx, []string{cache.CollaborativeFiltering}, cache.ScoreCondition{Before: &localStartTime, Subset: proto.String(userId)}); err != nil {
		log.Logger().Error("failed to delete stale collaborative filtering recommendation result", zap.String("user_id", userId), zap.Error(err))
		return errors.Trace(err)
	}
	return nil
}

// rankByClickTroughRate ranks items by predicted click-through-rate.
func (w *Worker) rankByClickTroughRate(
	predictor ctr.FactorizationMachines,
	user *data.User,
	candidates []cache.Score,
	itemCache *ItemCache,
	recommendTime time.Time,
) ([]cache.Score, error) {
	// download items
	items := make([]*data.Item, 0, len(candidates))
	for _, candidate := range candidates {
		if item, exist := itemCache.Get(candidate.Id); exist {
			items = append(items, item)
		} else {
			log.Logger().Warn("item doesn't exists in database", zap.String("item_id", candidate.Id))
		}
	}
	// rank by CTR
	topItems := make([]cache.Score, 0, len(items))
	if batchPredictor, ok := predictor.(ctr.BatchInference); ok {
		inputs := make([]lo.Tuple4[string, string, []ctr.Label, []ctr.Label], len(items))
		for i, item := range items {
			inputs[i].A = user.UserId
			inputs[i].B = item.ItemId
			inputs[i].C = ctr.ConvertLabels(user.Labels)
			inputs[i].D = ctr.ConvertLabels(item.Labels)
		}
		output := batchPredictor.BatchPredict(inputs, w.jobs)
		for i, score := range output {
			topItems = append(topItems, cache.Score{
				Id:         items[i].ItemId,
				Score:      float64(score),
				Categories: itemCache.GetCategory(items[i].ItemId),
				Timestamp:  recommendTime,
			})
		}
	} else {
		for _, item := range items {
			topItems = append(topItems, cache.Score{
				Id:         item.ItemId,
				Score:      float64(predictor.Predict(user.UserId, item.ItemId, ctr.ConvertLabels(user.Labels), ctr.ConvertLabels(item.Labels))),
				Categories: itemCache.GetCategory(item.ItemId),
				Timestamp:  recommendTime,
			})
		}
	}
	cache.SortDocuments(topItems)
	return topItems, nil
}

func (w *Worker) checkUserActiveTime(ctx context.Context, userId string) bool {
	if w.Config.Recommend.ActiveUserTTL == 0 {
		return true
	}
	// read active time
	activeTime, err := w.CacheClient.Get(ctx, cache.Key(cache.LastModifyUserTime, userId)).Time()
	if err != nil {
		log.Logger().Error("failed to read last modify user time", zap.String("user_id", userId), zap.Error(err))
		return true
	}
	if activeTime.IsZero() {
		return true
	}
	// check active time
	if time.Since(activeTime) < time.Duration(w.Config.Recommend.ActiveUserTTL*24)*time.Hour {
		return true
	}
	// remove recommend cache for inactive users
	if err := w.CacheClient.DeleteScores(ctx, []string{cache.Recommend, cache.CollaborativeFiltering},
		cache.ScoreCondition{Subset: proto.String(userId)}); err != nil {
		log.Logger().Error("failed to delete recommend cache", zap.String("user_id", userId), zap.Error(err))
	}
	return false
}

// checkRecommendCacheOutOfDate checks if recommend cache stale.
func (w *Worker) checkRecommendCacheOutOfDate(ctx context.Context, userId string) bool {
	var (
		activeTime    time.Time
		recommendTime time.Time
		err           error
	)

	// 1. If cache is empty, stale.
	items, err := w.CacheClient.SearchScores(ctx, cache.Recommend, userId, nil, 0, -1)
	if err != nil {
		log.Logger().Error("failed to load offline recommendation", zap.String("user_id", userId), zap.Error(err))
		return true
	} else if len(items) == 0 {
		return true
	}

	// 2. If digest is empty or not match, stale.
<<<<<<< HEAD
	_, err = w.CacheClient.Get(ctx, cache.Key(cache.RecommendDigest, userId)).String()
=======
	digest, err := w.CacheClient.Get(ctx, cache.Key(cache.OfflineRecommendDigest, userId)).String()
>>>>>>> e3d7faf0
	if err != nil {
		log.Logger().Error("failed to read offline recommendation digest", zap.String("user_id", userId), zap.Error(err))
		return true
	}
	if digest == "" {
		return true
	}
	// read active time
	activeTime, err = w.CacheClient.Get(ctx, cache.Key(cache.LastModifyUserTime, userId)).Time()
	if err != nil {
		log.Logger().Error("failed to read last modify user time", zap.String("user_id", userId), zap.Error(err))
		return true
	}
	if activeTime.IsZero() {
		return true
	}

	// 3. If update time is empty, stale.
	recommendTime, err = w.CacheClient.Get(ctx, cache.Key(cache.RecommendUpdateTime, userId)).Time()
	if err != nil {
		if !errors.Is(err, errors.NotFound) {
			log.Logger().Error("failed to read last update user recommend time", zap.Error(err))
		}
		return true
	}

	// 4. If update time + cache expire > current time, not stale.
	if recommendTime.Before(time.Now().Add(-w.Config.Recommend.CacheExpire)) {
		return true
	}

	// 5. If active time > recommend time, not stale.
	if activeTime.Before(recommendTime) {
		timeoutTime := recommendTime.Add(w.Config.Recommend.Ranker.RefreshRecommendPeriod)
		return timeoutTime.Before(time.Now())
	}
	return true
}

func (w *Worker) pullItems(ctx context.Context) (*ItemCache, []string, error) {
	// pull items from database
	itemCache := NewItemCache()
	itemCategories := mapset.NewSet[string]()
	itemChan, errChan := w.DataClient.GetItemStream(ctx, batchSize, nil)
	for batchItems := range itemChan {
		for _, item := range batchItems {
			itemCache.Set(item.ItemId, item)
			itemCategories.Append(item.Categories...)
		}
	}
	if err := <-errChan; err != nil {
		return nil, nil, errors.Trace(err)
	}
	return itemCache, itemCategories.ToSlice(), nil
}

func (w *Worker) pullUsers(peers []string, me string) ([]data.User, error) {
	ctx := context.Background()
	// locate me
	if !lo.Contains(peers, me) {
		return nil, errors.New("current node isn't in worker nodes")
	}
	// create consistent hash ring
	c := consistent.New()
	for _, peer := range peers {
		c.Add(peer)
	}
	// pull users from database
	var users []data.User
	userChan, errChan := w.DataClient.GetUserStream(ctx, batchSize)
	for batchUsers := range userChan {
		for _, user := range batchUsers {
			p, err := c.Get(user.UserId)
			if err != nil {
				return nil, errors.Trace(err)
			}
			if p == me {
				users = append(users, user)
			}
		}
	}
	if err := <-errChan; err != nil {
		return nil, errors.Trace(err)
	}
	return users, nil
}

// replacement inserts historical items back to recommendation.
func (w *Worker) replacement(
	predictor ctr.FactorizationMachines,
	recommend []cache.Score,
	user *data.User,
	feedbacks []data.Feedback,
	itemCache *ItemCache,
	recommendTime time.Time,
) ([]cache.Score, error) {
	recommendItems := mapset.NewSet[string]()
	positiveItems := mapset.NewSet[string]()
	distinctItems := mapset.NewSet[string]()
	for _, r := range recommend {
		recommendItems.Add(r.Id)
	}
	newRecommend := make([]cache.Score, 0, len(recommend))
	newRecommend = append(newRecommend, recommend...)
	for _, feedback := range feedbacks {
		if expression.MatchFeedbackTypeExpressions(w.Config.Recommend.DataSource.PositiveFeedbackTypes, feedback.FeedbackType, feedback.Value) {
			positiveItems.Add(feedback.ItemId)
			distinctItems.Add(feedback.ItemId)
		} else if expression.MatchFeedbackTypeExpressions(w.Config.Recommend.DataSource.ReadFeedbackTypes, feedback.FeedbackType, feedback.Value) {
			distinctItems.Add(feedback.ItemId)
		}
	}
	negativeItems := distinctItems.Difference(positiveItems)

	items := make([]*data.Item, 0, distinctItems.Cardinality())
	for itemId := range distinctItems.Iter() {
		if item, exist := itemCache.Get(itemId); exist {
			items = append(items, item)
		}
	}
	scoredItems := make([]cache.Score, 0, len(items))
	if batchPredictor, ok := predictor.(ctr.BatchInference); ok {
		inputs := make([]lo.Tuple4[string, string, []ctr.Label, []ctr.Label], len(items))
		for i, item := range items {
			inputs[i].A = user.UserId
			inputs[i].B = item.ItemId
			inputs[i].C = ctr.ConvertLabels(user.Labels)
			inputs[i].D = ctr.ConvertLabels(item.Labels)
		}
		output := batchPredictor.BatchPredict(inputs, w.jobs)
		for i, score := range output {
			scoredItems = append(scoredItems, cache.Score{
				Id:         items[i].ItemId,
				Score:      float64(score),
				Categories: itemCache.GetCategory(items[i].ItemId),
				Timestamp:  recommendTime,
			})
		}
	} else {
		for _, item := range items {
			scoredItems = append(scoredItems, cache.Score{
				Id:         item.ItemId,
				Score:      float64(predictor.Predict(user.UserId, item.ItemId, ctr.ConvertLabels(user.Labels), ctr.ConvertLabels(item.Labels))),
				Categories: itemCache.GetCategory(item.ItemId),
				Timestamp:  recommendTime,
			})
		}
	}

	for _, scoredItem := range scoredItems {
		if recommendItems.Contains(scoredItem.Id) {
			continue
		}
		if positiveItems.Contains(scoredItem.Id) {
			scoredItem.Score *= w.Config.Recommend.Replacement.PositiveReplacementDecay
		} else if negativeItems.Contains(scoredItem.Id) {
			scoredItem.Score *= w.Config.Recommend.Replacement.ReadReplacementDecay
		} else {
			continue
		}
		newRecommend = append(newRecommend, scoredItem)
	}

	// rank items
	cache.SortDocuments(newRecommend)
	return newRecommend, nil
}

type HealthStatus struct {
	DataStoreError      error
	CacheStoreError     error
	DataStoreConnected  bool
	CacheStoreConnected bool
}

func (w *Worker) checkHealth() HealthStatus {
	healthStatus := HealthStatus{}
	healthStatus.DataStoreError = w.DataClient.Ping()
	healthStatus.CacheStoreError = w.CacheClient.Ping()
	healthStatus.DataStoreConnected = healthStatus.DataStoreError == nil
	healthStatus.CacheStoreConnected = healthStatus.CacheStoreError == nil
	return healthStatus
}

func (w *Worker) checkLive(writer http.ResponseWriter, _ *http.Request) {
	healthStatus := w.checkHealth()
	writeJSON(writer, healthStatus)
}

// ItemCache is alias of map[string]data.Item.
type ItemCache struct {
	Data map[string]*data.Item
}

func NewItemCache() *ItemCache {
	return &ItemCache{Data: make(map[string]*data.Item)}
}

func (c *ItemCache) Len() int {
	return len(c.Data)
}

func (c *ItemCache) Set(itemId string, item data.Item) {
	if _, exist := c.Data[itemId]; !exist {
		c.Data[itemId] = &item
	}
}

func (c *ItemCache) Get(itemId string) (*data.Item, bool) {
	item, exist := c.Data[itemId]
	return item, exist
}

func (c *ItemCache) GetCategory(itemId string) []string {
	if item, exist := c.Data[itemId]; exist {
		return item.Categories
	} else {
		return nil
	}
}

// IsAvailable means the item exists in database and is not hidden.
func (c *ItemCache) IsAvailable(itemId string) bool {
	if item, exist := c.Data[itemId]; exist {
		return !item.IsHidden
	} else {
		return false
	}
}<|MERGE_RESOLUTION|>--- conflicted
+++ resolved
@@ -776,11 +776,7 @@
 	}
 
 	// 2. If digest is empty or not match, stale.
-<<<<<<< HEAD
-	_, err = w.CacheClient.Get(ctx, cache.Key(cache.RecommendDigest, userId)).String()
-=======
-	digest, err := w.CacheClient.Get(ctx, cache.Key(cache.OfflineRecommendDigest, userId)).String()
->>>>>>> e3d7faf0
+	digest, err := w.CacheClient.Get(ctx, cache.Key(cache.RecommendDigest, userId)).String()
 	if err != nil {
 		log.Logger().Error("failed to read offline recommendation digest", zap.String("user_id", userId), zap.Error(err))
 		return true
