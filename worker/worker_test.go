--- conflicted
+++ resolved
@@ -28,11 +28,8 @@
 	"testing"
 	"time"
 
-<<<<<<< HEAD
 	"github.com/bits-and-blooms/bitset"
 	"github.com/c-bata/goptuna"
-=======
->>>>>>> 85e0ff2a
 	mapset "github.com/deckarep/golang-set/v2"
 	"github.com/gorse-io/gorse/base"
 	"github.com/gorse-io/gorse/common/expression"
@@ -149,70 +146,7 @@
 	suite.True(suite.checkRecommendCacheOutOfDate(ctx, "0"))
 }
 
-<<<<<<< HEAD
-type mockMatrixFactorizationForRecommend struct {
-	cf.BaseMatrixFactorization
-}
-
-func (m *mockMatrixFactorizationForRecommend) Complexity() int {
-	panic("implement me")
-}
-
-func newMockMatrixFactorizationForRecommend(numUsers, numItems int) *mockMatrixFactorizationForRecommend {
-	m := new(mockMatrixFactorizationForRecommend)
-	m.UserIndex = dataset.NewFreqDict()
-	m.ItemIndex = dataset.NewFreqDict()
-	for i := 0; i < numUsers; i++ {
-		m.UserIndex.Add(strconv.Itoa(i))
-	}
-	for i := 0; i < numItems; i++ {
-		m.ItemIndex.Add(strconv.Itoa(i))
-	}
-	m.UserPredictable = bitset.New(uint(numUsers)).Complement()
-	m.ItemPredictable = bitset.New(uint(numItems)).Complement()
-	return m
-}
-
-func (m *mockMatrixFactorizationForRecommend) GetUserFactor(_ int32) []float32 {
-	return []float32{1}
-}
-
-func (m *mockMatrixFactorizationForRecommend) GetItemFactor(itemId int32) []float32 {
-	return []float32{float32(itemId)}
-}
-
-func (m *mockMatrixFactorizationForRecommend) Invalid() bool {
-	return false
-}
-
-func (m *mockMatrixFactorizationForRecommend) Fit(_ context.Context, _, _ dataset.CFSplit, _ *cf.FitConfig) cf.Score {
-	panic("implement me")
-}
-
-func (m *mockMatrixFactorizationForRecommend) Predict(_, itemId string) float32 {
-	itemIndex, err := strconv.Atoi(itemId)
-	if err != nil {
-		panic(err)
-	}
-	return float32(itemIndex)
-}
-
-func (m *mockMatrixFactorizationForRecommend) Clear() {
-	// do nothing
-}
-
-func (m *mockMatrixFactorizationForRecommend) GetParamsGrid(_ bool) model.ParamsGrid {
-	panic("don't call me")
-}
-
-func (m *mockMatrixFactorizationForRecommend) SuggestParams(_ goptuna.Trial) model.Params {
-	panic("not implemented")
-}
-
-func (suite *WorkerTestSuite) TestRecommendMatrixFactorizationHNSW() {
-=======
 func (suite *WorkerTestSuite) TestRecommendMatrixFactorization() {
->>>>>>> 85e0ff2a
 	ctx := context.Background()
 	suite.Config.Recommend.Offline.EnableColRecommend = true
 	suite.Config.Recommend.Offline.EnableClickThroughPrediction = true
